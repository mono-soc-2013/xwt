//
// TextLayoutBackendHandler.cs
//
// Author:
//       Eric Maupin <ermau@xamarin.com>
//       Lytico (http://limada.sourceforge.net)
//
// Copyright (c) 2012 Xamarin, Inc.
//
// Permission is hereby granted, free of charge, to any person obtaining a copy
// of this software and associated documentation files (the "Software"), to deal
// in the Software without restriction, including without limitation the rights
// to use, copy, modify, merge, publish, distribute, sublicense, and/or sell
// copies of the Software, and to permit persons to whom the Software is
// furnished to do so, subject to the following conditions:
//
// The above copyright notice and this permission notice shall be included in
// all copies or substantial portions of the Software.
//
// THE SOFTWARE IS PROVIDED "AS IS", WITHOUT WARRANTY OF ANY KIND, EXPRESS OR
// IMPLIED, INCLUDING BUT NOT LIMITED TO THE WARRANTIES OF MERCHANTABILITY,
// FITNESS FOR A PARTICULAR PURPOSE AND NONINFRINGEMENT. IN NO EVENT SHALL THE
// AUTHORS OR COPYRIGHT HOLDERS BE LIABLE FOR ANY CLAIM, DAMAGES OR OTHER
// LIABILITY, WHETHER IN AN ACTION OF CONTRACT, TORT OR OTHERWISE, ARISING FROM,
// OUT OF OR IN CONNECTION WITH THE SOFTWARE OR THE USE OR OTHER DEALINGS IN
// THE SOFTWARE.

using System;
using System.Drawing;
using Xwt.Backends;
using Xwt.Drawing;

using Font = Xwt.Drawing.Font;
using System.Collections.Generic;

namespace Xwt.WPFBackend
{
	public class WpfTextLayoutBackendHandler
		: TextLayoutBackendHandler
	{
		public override object Create (Context context)
		{
			var drawingContext = (DrawingContext)Toolkit.GetBackend (context);
			return new TextLayoutContext (drawingContext);
		}

		public override object Create (ICanvasBackend canvas)
		{
			var drawingContext = new DrawingContext (Graphics.FromImage (new Bitmap (1, 1)));
			return new TextLayoutContext (drawingContext);
		}

		public override void SetWidth (object backend, double value)
		{
			((TextLayoutContext) backend).Width = value;
		}

		public override void SetHeight (object backend, double value)
		{
			((TextLayoutContext) backend).Height = value;
		}

		public override void SetText (object backend, string text)
		{
			((TextLayoutContext) backend).Text = text;
		}

		public override void SetFont (object backend, Font font)
		{
			((TextLayoutContext) backend).Font = font.ToDrawingFont();
		}

		public override void SetTrimming (object backend, TextTrimming textTrimming)
		{
			((TextLayoutContext) backend).StringTrimming = textTrimming.ToDrawingStringTrimming();
			
		}

		public override Size GetSize (object backend)
		{
			return ((TextLayoutContext) backend).GetSize ();
		}
		
<<<<<<< HEAD
		public override void SetTextAttributes(object backend, IEnumerable<TextAttribute> textAttributes)
=======
		public override int GetIndexFromCoordinates (object backend, double x, double y)
		{
			throw new NotImplementedException ();
		}
		
		public override Rectangle GetExtendsFromIndex (object backend, int index)
>>>>>>> 027e8e0a
		{
			throw new NotImplementedException ();
		}
	}
}<|MERGE_RESOLUTION|>--- conflicted
+++ resolved
@@ -81,16 +81,17 @@
 			return ((TextLayoutContext) backend).GetSize ();
 		}
 		
-<<<<<<< HEAD
 		public override void SetTextAttributes(object backend, IEnumerable<TextAttribute> textAttributes)
-=======
+		{
+			throw new NotImplementedException ();
+		}
+
 		public override int GetIndexFromCoordinates (object backend, double x, double y)
 		{
 			throw new NotImplementedException ();
 		}
 		
 		public override Rectangle GetExtendsFromIndex (object backend, int index)
->>>>>>> 027e8e0a
 		{
 			throw new NotImplementedException ();
 		}

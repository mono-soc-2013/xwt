﻿// 
// ImageViewBackend.cs
//  
// Author:
//       Eric Maupin <ermau@xamarin.com>
// 
// Copyright (c) 2012 Xamarin, Inc.
// 
// Permission is hereby granted, free of charge, to any person obtaining a copy
// of this software and associated documentation files (the "Software"), to deal
// in the Software without restriction, including without limitation the rights
// to use, copy, modify, merge, publish, distribute, sublicense, and/or sell
// copies of the Software, and to permit persons to whom the Software is
// furnished to do so, subject to the following conditions:
// 
// The above copyright notice and this permission notice shall be included in
// all copies or substantial portions of the Software.
// 
// THE SOFTWARE IS PROVIDED "AS IS", WITHOUT WARRANTY OF ANY KIND, EXPRESS OR
// IMPLIED, INCLUDING BUT NOT LIMITED TO THE WARRANTIES OF MERCHANTABILITY,
// FITNESS FOR A PARTICULAR PURPOSE AND NONINFRINGEMENT. IN NO EVENT SHALL THE
// AUTHORS OR COPYRIGHT HOLDERS BE LIABLE FOR ANY CLAIM, DAMAGES OR OTHER
// LIABILITY, WHETHER IN AN ACTION OF CONTRACT, TORT OR OTHERWISE, ARISING FROM,
// OUT OF OR IN CONNECTION WITH THE SOFTWARE OR THE USE OR OTHER DEALINGS IN
// THE SOFTWARE.

using System;
using System.Drawing;
using System.Windows.Media;
using Xwt.Backends;
using Image = System.Windows.Controls.Image;

namespace Xwt.WPFBackend
{
	public class ImageViewBackend
		: WidgetBackend, IImageViewBackend
	{
		public ImageViewBackend()
		{
			Widget = new Image ();
		}

		public void SetImage (Xwt.Drawing.Image image)
		{
<<<<<<< HEAD
			if (image == null)
				throw new ArgumentNullException ("image");

=======
>>>>>>> 65f77e4d
			ImageSource source = DataConverter.AsImageSource (Toolkit.GetBackend (image));
			if (source == null)
				source = DataConverter.AsImageSource (Toolkit.GetBackend (image.ToBitmap ()));
			if (source == null)
<<<<<<< HEAD
				throw new ArgumentException ("image is not of the expected type", "nativeImage");
=======
				throw new ArgumentException ("nativeImage is not of the expected type", "imgage");
>>>>>>> 65f77e4d

			Image.Source = source;
		}

		protected Image Image
		{
			get { return (Image) NativeWidget; }
		}
	}
}<|MERGE_RESOLUTION|>--- conflicted
+++ resolved
@@ -42,21 +42,11 @@
 
 		public void SetImage (Xwt.Drawing.Image image)
 		{
-<<<<<<< HEAD
-			if (image == null)
-				throw new ArgumentNullException ("image");
-
-=======
->>>>>>> 65f77e4d
 			ImageSource source = DataConverter.AsImageSource (Toolkit.GetBackend (image));
 			if (source == null)
 				source = DataConverter.AsImageSource (Toolkit.GetBackend (image.ToBitmap ()));
 			if (source == null)
-<<<<<<< HEAD
-				throw new ArgumentException ("image is not of the expected type", "nativeImage");
-=======
-				throw new ArgumentException ("nativeImage is not of the expected type", "imgage");
->>>>>>> 65f77e4d
+				throw new ArgumentException ("image is not of the expected type", "image");
 
 			Image.Source = source;
 		}

--- conflicted
+++ resolved
@@ -1,189 +1,184 @@
-// 
-// WPFEngine.cs
-//  
-// Author:
-//       Carlos Alberto Cortez <calberto.cortez@gmail.com>
-//       Luis Reis <luiscubal@gmail.com>
-//       Thomas Ziegler <ziegler.thomas@web.de>
-//       Eric Maupin <ermau@xamarin.com>
-// 
-// Copyright (c) 2011 Carlos Alberto Cortez
-// Copyright (c) 2012 Lu�s Reis
-// Copyright (c) 2012 Thomas Ziegler
-// Copyright (c) 2012 Xamarin, Inc.
-// 
-// Permission is hereby granted, free of charge, to any person obtaining a copy
-// of this software and associated documentation files (the "Software"), to deal
-// in the Software without restriction, including without limitation the rights
-// to use, copy, modify, merge, publish, distribute, sublicense, and/or sell
-// copies of the Software, and to permit persons to whom the Software is
-// furnished to do so, subject to the following conditions:
-// 
-// The above copyright notice and this permission notice shall be included in
-// all copies or substantial portions of the Software.
-// 
-// THE SOFTWARE IS PROVIDED "AS IS", WITHOUT WARRANTY OF ANY KIND, EXPRESS OR
-// IMPLIED, INCLUDING BUT NOT LIMITED TO THE WARRANTIES OF MERCHANTABILITY,
-// FITNESS FOR A PARTICULAR PURPOSE AND NONINFRINGEMENT. IN NO EVENT SHALL THE
-// AUTHORS OR COPYRIGHT HOLDERS BE LIABLE FOR ANY CLAIM, DAMAGES OR OTHER
-// LIABILITY, WHETHER IN AN ACTION OF CONTRACT, TORT OR OTHERWISE, ARISING FROM,
-// OUT OF OR IN CONNECTION WITH THE SOFTWARE OR THE USE OR OTHER DEALINGS IN
-// THE SOFTWARE.
-using System;
-using System.Windows;
-using System.Windows.Threading;
-using Xwt.Backends;
-using Xwt.Drawing;
-
-
-namespace Xwt.WPFBackend
-{
-	public class WPFEngine : Xwt.Backends.ToolkitEngineBackend
-	{
-		System.Windows.Application application;
-
-		public override void InitializeApplication ()
-		{
-			application = System.Windows.Application.Current;
-
-			if (application == null)
-				application = new System.Windows.Application ();
-
-			RegisterBackend<IWindowBackend, WindowBackend> ();
-			RegisterBackend<IDialogBackend, DialogBackend> ();
-			RegisterBackend<INotebookBackend, NotebookBackend> ();
-			RegisterBackend<IMenuBackend, MenuBackend> ();
-			RegisterBackend<IMenuItemBackend, MenuItemBackend> ();
-			RegisterBackend<ICheckBoxMenuItemBackend, CheckboxMenuItemBackend> ();
-			RegisterBackend<IRadioButtonMenuItemBackend, RadioButtonMenuItemBackend> ();
-			RegisterBackend<ISeparatorMenuItemBackend, SeparatorMenuItemBackend> ();
-			RegisterBackend<IBoxBackend, BoxBackend> ();
-			RegisterBackend<ILabelBackend, LabelBackend> ();
-			RegisterBackend<ITextEntryBackend, TextEntryBackend> ();
-			RegisterBackend<IButtonBackend, ButtonBackend> ();
-			RegisterBackend<IToggleButtonBackend, ToggleButtonBackend> ();
-			RegisterBackend<IMenuButtonBackend, MenuButtonBackend> ();
-			RegisterBackend<ICheckBoxBackend, CheckBoxBackend> ();
-			RegisterBackend<ITreeViewBackend, TreeViewBackend> ();
-			RegisterBackend<ITreeStoreBackend, TreeStoreBackend> ();
-			RegisterBackend<IImageViewBackend, ImageViewBackend> ();
-			RegisterBackend<ISeparatorBackend, SeparatorBackend> ();
-			RegisterBackend<ImageBackendHandler, ImageHandler> ();
-			RegisterBackend<FontBackendHandler, WpfFontBackendHandler> ();
-			RegisterBackend<ClipboardBackend, WpfClipboardBackend> ();
-			RegisterBackend<IComboBoxBackend, ComboBoxBackend> ();
-			RegisterBackend<IComboBoxEntryBackend, ComboBoxEntryBackend> ();
-			RegisterBackend<IScrollViewBackend, ScrollViewBackend> ();
-			RegisterBackend<IFrameBackend, FrameBackend> ();
-			RegisterBackend<ICanvasBackend, CanvasBackend> ();
-			RegisterBackend<ContextBackendHandler, WpfContextBackendHandler> ();
-			RegisterBackend<DrawingPathBackendHandler, WpfContextBackendHandler> ();
-			RegisterBackend<GradientBackendHandler, WpfGradientBackendHandler> ();
-			RegisterBackend<TextLayoutBackendHandler, WpfTextLayoutBackendHandler> ();
-			RegisterBackend<ICustomWidgetBackend, CustomWidgetBackend> ();
-			RegisterBackend<IPanedBackend, PanedBackend> ();
-			RegisterBackend<IScrollAdjustmentBackend, ScrollAdjustmentBackend> ();
-			RegisterBackend<IOpenFileDialogBackend, OpenFileDialogBackend> ();
-			RegisterBackend<ISaveFileDialogBackend, SaveFileDialogBackend> ();
-			RegisterBackend<ISelectFolderDialogBackend, SelectFolderDialogBackend> ();
-			RegisterBackend<IAlertDialogBackend, AlertDialogBackend> ();
-			RegisterBackend<ImageBuilderBackendHandler, WpfImageBuilderBackendHandler> ();
-			RegisterBackend<ImagePatternBackendHandler, WpfImagePatternBackendHandler> ();
-			RegisterBackend<IListViewBackend, ListViewBackend> ();
-			RegisterBackend<IListStoreBackend, ListDataSource> ();
-			RegisterBackend<IListBoxBackend, ListBoxBackend> ();
-			RegisterBackend<IPopoverBackend, PopoverBackend> ();
-			RegisterBackend<IProgressBarBackend, ProgressBarBackend> ();
-			RegisterBackend<IRichTextViewBackend, RichTextViewBackend> ();
-			RegisterBackend<ILinkLabelBackend, LinkLabelBackend> ();
-			RegisterBackend<ISpinnerBackend, SpinnerBackend> ();
-<<<<<<< HEAD
-			RegisterBackend<DesktopBackend, WpfDesktopBackend>();
-			RegisterBackend<IExpanderBackend, ExpanderBackend>();
-			RegisterBackend<IRadioButtonBackend, RadioButtonBackend>();
-			RegisterBackend<ISpinButtonBackend, SpinButtonBackend>();
-=======
-			RegisterBackend<DesktopBackend, WpfDesktopBackend> ();
-			RegisterBackend<IExpanderBackend, ExpanderBackend>();
-			RegisterBackend<IDatePickerBackend, DatePickerBackend>();
-			RegisterBackend<ISelectColorDialogBackend, SelectColorDialogBackend>();
->>>>>>> 929de687
-		}
-
-		public override void DispatchPendingEvents()
-		{
-			application.Dispatcher.Invoke ((Action)(() => { }), DispatcherPriority.Background);
-		}
-
-		public override void RunApplication ()
-		{
-			application.Run ();
-		}
-
-		public override void ExitApplication ()
-		{
-			application.Shutdown();
-		}
-
-		public override void InvokeAsync (Action action)
-		{
-			if (action == null)
-				throw new ArgumentNullException ("action");
-
-			application.Dispatcher.BeginInvoke (action, new object [0]);
-		}
-
-		public override object TimerInvoke (Func<bool> action, TimeSpan timeSpan)
-		{
-			if (action == null)
-				throw new ArgumentNullException ("action");
-
-			return Timeout.Add (action, timeSpan, application.Dispatcher);
-		}
-
-		public override void CancelTimerInvoke (object id)
-		{
-			if (id == null)
-				throw new ArgumentNullException ("id");
-
-			Timeout.CancelTimeout ((uint)id);
-		}
-
-		public override IWindowFrameBackend GetBackendForWindow (object nativeWindow)
-		{
-			return new WindowFrameBackend () {
-				Window = (System.Windows.Window) nativeWindow
-			};
-		}
-
-		public override object GetNativeWidget (Widget w)
-		{
-			var backend = (IWpfWidgetBackend) Toolkit.GetBackend (w);
-			return backend.Widget;
-		}
-
-		public override object GetNativeParentWindow (Widget w)
-		{
-			var backend = (IWpfWidgetBackend)Toolkit.GetBackend (w);
-
-			FrameworkElement e = backend.Widget;
-			while ((e = e.Parent as FrameworkElement) != null)
-				if (e is System.Windows.Window)
-					return e;
-
-			return null;
-		}
-		
-		public override bool HasNativeParent (Widget w)
-		{
-			var backend = (IWpfWidgetBackend)Toolkit.GetBackend (w);
-			return backend.Widget.Parent != null;
-		}
-
-		public override object GetNativeImage (Image image)
-		{
-			return DataConverter.AsImageSource (Toolkit.GetBackend (image));
-		}
-	}
-}
-
+// 
+// WPFEngine.cs
+//  
+// Author:
+//       Carlos Alberto Cortez <calberto.cortez@gmail.com>
+//       Luis Reis <luiscubal@gmail.com>
+//       Thomas Ziegler <ziegler.thomas@web.de>
+//       Eric Maupin <ermau@xamarin.com>
+// 
+// Copyright (c) 2011 Carlos Alberto Cortez
+// Copyright (c) 2012 Lu�s Reis
+// Copyright (c) 2012 Thomas Ziegler
+// Copyright (c) 2012 Xamarin, Inc.
+// 
+// Permission is hereby granted, free of charge, to any person obtaining a copy
+// of this software and associated documentation files (the "Software"), to deal
+// in the Software without restriction, including without limitation the rights
+// to use, copy, modify, merge, publish, distribute, sublicense, and/or sell
+// copies of the Software, and to permit persons to whom the Software is
+// furnished to do so, subject to the following conditions:
+// 
+// The above copyright notice and this permission notice shall be included in
+// all copies or substantial portions of the Software.
+// 
+// THE SOFTWARE IS PROVIDED "AS IS", WITHOUT WARRANTY OF ANY KIND, EXPRESS OR
+// IMPLIED, INCLUDING BUT NOT LIMITED TO THE WARRANTIES OF MERCHANTABILITY,
+// FITNESS FOR A PARTICULAR PURPOSE AND NONINFRINGEMENT. IN NO EVENT SHALL THE
+// AUTHORS OR COPYRIGHT HOLDERS BE LIABLE FOR ANY CLAIM, DAMAGES OR OTHER
+// LIABILITY, WHETHER IN AN ACTION OF CONTRACT, TORT OR OTHERWISE, ARISING FROM,
+// OUT OF OR IN CONNECTION WITH THE SOFTWARE OR THE USE OR OTHER DEALINGS IN
+// THE SOFTWARE.
+using System;
+using System.Windows;
+using System.Windows.Threading;
+using Xwt.Backends;
+using Xwt.Drawing;
+
+
+namespace Xwt.WPFBackend
+{
+	public class WPFEngine : Xwt.Backends.ToolkitEngineBackend
+	{
+		System.Windows.Application application;
+
+		public override void InitializeApplication ()
+		{
+			application = System.Windows.Application.Current;
+
+			if (application == null)
+				application = new System.Windows.Application ();
+
+			RegisterBackend<IWindowBackend, WindowBackend> ();
+			RegisterBackend<IDialogBackend, DialogBackend> ();
+			RegisterBackend<INotebookBackend, NotebookBackend> ();
+			RegisterBackend<IMenuBackend, MenuBackend> ();
+			RegisterBackend<IMenuItemBackend, MenuItemBackend> ();
+			RegisterBackend<ICheckBoxMenuItemBackend, CheckboxMenuItemBackend> ();
+			RegisterBackend<IRadioButtonMenuItemBackend, RadioButtonMenuItemBackend> ();
+			RegisterBackend<ISeparatorMenuItemBackend, SeparatorMenuItemBackend> ();
+			RegisterBackend<IBoxBackend, BoxBackend> ();
+			RegisterBackend<ILabelBackend, LabelBackend> ();
+			RegisterBackend<ITextEntryBackend, TextEntryBackend> ();
+			RegisterBackend<IButtonBackend, ButtonBackend> ();
+			RegisterBackend<IToggleButtonBackend, ToggleButtonBackend> ();
+			RegisterBackend<IMenuButtonBackend, MenuButtonBackend> ();
+			RegisterBackend<ICheckBoxBackend, CheckBoxBackend> ();
+			RegisterBackend<ITreeViewBackend, TreeViewBackend> ();
+			RegisterBackend<ITreeStoreBackend, TreeStoreBackend> ();
+			RegisterBackend<IImageViewBackend, ImageViewBackend> ();
+			RegisterBackend<ISeparatorBackend, SeparatorBackend> ();
+			RegisterBackend<ImageBackendHandler, ImageHandler> ();
+			RegisterBackend<FontBackendHandler, WpfFontBackendHandler> ();
+			RegisterBackend<ClipboardBackend, WpfClipboardBackend> ();
+			RegisterBackend<IComboBoxBackend, ComboBoxBackend> ();
+			RegisterBackend<IComboBoxEntryBackend, ComboBoxEntryBackend> ();
+			RegisterBackend<IScrollViewBackend, ScrollViewBackend> ();
+			RegisterBackend<IFrameBackend, FrameBackend> ();
+			RegisterBackend<ICanvasBackend, CanvasBackend> ();
+			RegisterBackend<ContextBackendHandler, WpfContextBackendHandler> ();
+			RegisterBackend<DrawingPathBackendHandler, WpfContextBackendHandler> ();
+			RegisterBackend<GradientBackendHandler, WpfGradientBackendHandler> ();
+			RegisterBackend<TextLayoutBackendHandler, WpfTextLayoutBackendHandler> ();
+			RegisterBackend<ICustomWidgetBackend, CustomWidgetBackend> ();
+			RegisterBackend<IPanedBackend, PanedBackend> ();
+			RegisterBackend<IScrollAdjustmentBackend, ScrollAdjustmentBackend> ();
+			RegisterBackend<IOpenFileDialogBackend, OpenFileDialogBackend> ();
+			RegisterBackend<ISaveFileDialogBackend, SaveFileDialogBackend> ();
+			RegisterBackend<ISelectFolderDialogBackend, SelectFolderDialogBackend> ();
+			RegisterBackend<IAlertDialogBackend, AlertDialogBackend> ();
+			RegisterBackend<ImageBuilderBackendHandler, WpfImageBuilderBackendHandler> ();
+			RegisterBackend<ImagePatternBackendHandler, WpfImagePatternBackendHandler> ();
+			RegisterBackend<IListViewBackend, ListViewBackend> ();
+			RegisterBackend<IListStoreBackend, ListDataSource> ();
+			RegisterBackend<IListBoxBackend, ListBoxBackend> ();
+			RegisterBackend<IPopoverBackend, PopoverBackend> ();
+			RegisterBackend<IProgressBarBackend, ProgressBarBackend> ();
+			RegisterBackend<IRichTextViewBackend, RichTextViewBackend> ();
+			RegisterBackend<ILinkLabelBackend, LinkLabelBackend> ();
+			RegisterBackend<ISpinnerBackend, SpinnerBackend> ();
+			RegisterBackend<DesktopBackend, WpfDesktopBackend>();
+			RegisterBackend<IExpanderBackend, ExpanderBackend>();
+			RegisterBackend<IDatePickerBackend, DatePickerBackend>();
+			RegisterBackend<ISelectColorDialogBackend, SelectColorDialogBackend>();
+			RegisterBackend<IRadioButtonBackend, RadioButtonBackend>();
+			RegisterBackend<ISpinButtonBackend, SpinButtonBackend>();
+		}
+
+		public override void DispatchPendingEvents()
+		{
+			application.Dispatcher.Invoke ((Action)(() => { }), DispatcherPriority.Background);
+		}
+
+		public override void RunApplication ()
+		{
+			application.Run ();
+		}
+
+		public override void ExitApplication ()
+		{
+			application.Shutdown();
+		}
+
+		public override void InvokeAsync (Action action)
+		{
+			if (action == null)
+				throw new ArgumentNullException ("action");
+
+			application.Dispatcher.BeginInvoke (action, new object [0]);
+		}
+
+		public override object TimerInvoke (Func<bool> action, TimeSpan timeSpan)
+		{
+			if (action == null)
+				throw new ArgumentNullException ("action");
+
+			return Timeout.Add (action, timeSpan, application.Dispatcher);
+		}
+
+		public override void CancelTimerInvoke (object id)
+		{
+			if (id == null)
+				throw new ArgumentNullException ("id");
+
+			Timeout.CancelTimeout ((uint)id);
+		}
+
+		public override IWindowFrameBackend GetBackendForWindow (object nativeWindow)
+		{
+			return new WindowFrameBackend () {
+				Window = (System.Windows.Window) nativeWindow
+			};
+		}
+
+		public override object GetNativeWidget (Widget w)
+		{
+			var backend = (IWpfWidgetBackend) Toolkit.GetBackend (w);
+			return backend.Widget;
+		}
+
+		public override object GetNativeParentWindow (Widget w)
+		{
+			var backend = (IWpfWidgetBackend)Toolkit.GetBackend (w);
+
+			FrameworkElement e = backend.Widget;
+			while ((e = e.Parent as FrameworkElement) != null)
+				if (e is System.Windows.Window)
+					return e;
+
+			return null;
+		}
+		
+		public override bool HasNativeParent (Widget w)
+		{
+			var backend = (IWpfWidgetBackend)Toolkit.GetBackend (w);
+			return backend.Widget.Parent != null;
+		}
+
+		public override object GetNativeImage (Image image)
+		{
+			return DataConverter.AsImageSource (Toolkit.GetBackend (image));
+		}
+	}
+}
+
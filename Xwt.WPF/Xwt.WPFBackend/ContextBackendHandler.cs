--- conflicted
+++ resolved
@@ -102,17 +102,7 @@
 			c.Graphics.SetClip (c.Path);
 		}
 
-<<<<<<< HEAD
-		public override void ResetClip (object backend)
-		{
-			var c = (DrawingContext) backend;
-			c.Graphics.ResetClip ();
-		}
-
 		public override void ClosePath (object backend)
-=======
-		public void ClosePath (object backend)
->>>>>>> 5c9874ea
 		{
 			var c = (DrawingContext) backend;
 			c.Path.CloseFigure();

// 
// ImageHandler.cs
//  
// Author:
//	   Luís Reis <luiscubal@gmail.com>
//	   Eric Maupin <ermau@xamarin.com>
// 
// Copyright (c) 2012 Luís Reis
// Copyright (c) 2012 Xamarin, Inc.
// 
// Permission is hereby granted, free of charge, to any person obtaining a copy
// of this software and associated documentation files (the "Software"), to deal
// in the Software without restriction, including without limitation the rights
// to use, copy, modify, merge, publish, distribute, sublicense, and/or sell
// copies of the Software, and to permit persons to whom the Software is
// furnished to do so, subject to the following conditions:
// 
// The above copyright notice and this permission notice shall be included in
// all copies or substantial portions of the Software.
// 
// THE SOFTWARE IS PROVIDED "AS IS", WITHOUT WARRANTY OF ANY KIND, EXPRESS OR
// IMPLIED, INCLUDING BUT NOT LIMITED TO THE WARRANTIES OF MERCHANTABILITY,
// FITNESS FOR A PARTICULAR PURPOSE AND NONINFRINGEMENT. IN NO EVENT SHALL THE
// AUTHORS OR COPYRIGHT HOLDERS BE LIABLE FOR ANY CLAIM, DAMAGES OR OTHER
// LIABILITY, WHETHER IN AN ACTION OF CONTRACT, TORT OR OTHERWISE, ARISING FROM,
// OUT OF OR IN CONNECTION WITH THE SOFTWARE OR THE USE OR OTHER DEALINGS IN
// THE SOFTWARE.

using System;
using System.IO;
using System.Linq;
using System.Windows;
using System.Windows.Media;
using System.Windows.Media.Imaging;
using Xwt.Backends;
using Xwt.WPFBackend.Interop;
using SWM = System.Windows.Media;
using SWMI = System.Windows.Media.Imaging;
using System.Collections.Generic;

namespace Xwt.WPFBackend
{
	public class ImageHandler: ImageBackendHandler
	{
		public override object LoadFromStream (Stream stream)
		{
			var img = new SWMI.BitmapImage ();
			img.BeginInit();
			img.CacheOption = SWMI.BitmapCacheOption.OnLoad;
			img.StreamSource = stream;
			img.EndInit();

			var bmp = img as BitmapSource;
			if (bmp != null && (bmp.DpiX != 96 || bmp.DpiY != 96))
				return new WpfImage (ConvertBitmapTo96DPI (bmp));

			return new WpfImage (img);
		}

		public static BitmapSource ConvertBitmapTo96DPI (BitmapSource bitmapImage)
		{
			double dpi = 96;
			int width = bitmapImage.PixelWidth;
			int height = bitmapImage.PixelHeight;

			int stride = width * (bitmapImage.Format.BitsPerPixel + 7) / 8;
			byte[] pixelData = new byte[stride * height];
			bitmapImage.CopyPixels (pixelData, stride, 0);

			return BitmapSource.Create (width, height, dpi, dpi, bitmapImage.Format, null, pixelData, stride);
		}

		public override object CreateCustomDrawn (ImageDrawCallback drawCallback)
		{
			return new WpfImage (drawCallback);
		}

		public override object CreateMultiSizeImage (System.Collections.Generic.IEnumerable<object> images)
		{
			return new WpfImage (images.Cast<WpfImage> ().Select (i => i.Frames[0]));
		}

		public override void SaveToStream (object backend, Stream stream, Drawing.ImageFileType fileType)
		{
			var image = DataConverter.AsImageSource(backend) as BitmapSource;
			BitmapEncoder encoder;
			switch (fileType) {
				case Drawing.ImageFileType.Png: encoder = new PngBitmapEncoder (); break;
				case Drawing.ImageFileType.Jpeg: encoder = new JpegBitmapEncoder (); break;
				case Drawing.ImageFileType.Bmp: encoder = new BmpBitmapEncoder (); break;
				default: throw new NotSupportedException ("Image format not supported");
			}
			encoder.Frames.Add (BitmapFrame.Create (image));
			encoder.Save (stream);
		}

		public override Drawing.Image GetStockIcon (string id)
		{
			var img1 = RenderStockIcon (id, NativeStockIconOptions.Small);
			var img2 = RenderStockIcon (id, NativeStockIconOptions.Large);
			var img3 = RenderStockIcon (id, NativeStockIconOptions.ShellSize);
			var img4 = RenderStockIcon (id, default (NativeStockIconOptions));

			return ApplicationContext.Toolkit.WrapImage (CreateMultiSizeImage (new object[] { img1, img2, img3, img4 }));
		}

		object RenderStockIcon (string id, NativeStockIconOptions options)
		{
			if (Environment.OSVersion.Version.Major <= 5)
				throw new NotImplementedException ();

			switch (id) {
				case StockIconId.Add:
					using (var s = typeof (ImageHandler).Assembly.GetManifestResourceStream ("Xwt.WPF.icons.list-add.png"))
						return LoadFromStream (s);
				case StockIconId.Remove:
					using (var s = typeof (ImageHandler).Assembly.GetManifestResourceStream ("Xwt.WPF.icons.list-remove.png"))
						return LoadFromStream (s);

				case StockIconId.Error:
					return new WpfImage (NativeMethods.GetImage (NativeStockIcon.Error, options));
				case StockIconId.Information:
					return new WpfImage (NativeMethods.GetImage (NativeStockIcon.Info, options));
				case StockIconId.OrientationLandscape:
				case StockIconId.OrientationPortrait:
					return new WpfImage (NativeMethods.GetImage (NativeStockIcon.Help, options));
				//throw new NotImplementedException();
				case StockIconId.Question:
					return new WpfImage (NativeMethods.GetImage (NativeStockIcon.Help, options));
				case StockIconId.Warning:
					return new WpfImage (NativeMethods.GetImage (NativeStockIcon.Warning, options));
				case StockIconId.Zoom100:
				case StockIconId.ZoomFit:
				case StockIconId.ZoomIn:
				case StockIconId.ZoomOut:
					return new WpfImage (NativeMethods.GetImage (NativeStockIcon.Find, options));

				default:
					throw new ArgumentException ("Unknown icon id", "id");
			}
		}

		public override Xwt.Drawing.Color GetBitmapPixel (object handle, int x, int y)
		{
			var wpfImage = (WpfImage)handle;
			BitmapSource img = wpfImage.Frames[0] as BitmapSource;
			if (img == null)
				throw new NotSupportedException ("Invalid image format");
			if (img.Format.BitsPerPixel != 32)
				throw new NotSupportedException ("Image format not supported");

			wpfImage.AllocatePixelData ();
			var offset = wpfImage.GetPixelOffset (x, y);
			return Xwt.Drawing.Color.FromBytes (wpfImage.PixelData[offset + 2], wpfImage.PixelData[offset + 1], wpfImage.PixelData[offset], wpfImage.PixelData[offset + 3]);
		}

		public override void SetBitmapPixel (object handle, int x, int y, Drawing.Color color)
		{
			var wpfImage = (WpfImage)handle;
			var img = (BitmapSource) wpfImage.Frames[0];
			if (img == null)
				throw new NotSupportedException ("Invalid image format");
			if (img.Format.BitsPerPixel != 32)
				throw new NotSupportedException ("Image format not supported");

			var bitmapImage = img as WriteableBitmap;

			if (!(bitmapImage is WriteableBitmap)) {
				bitmapImage = new WriteableBitmap (img);
				((WpfImage)handle).Frames[0] = bitmapImage;
			}

			wpfImage.AllocatePixelData ();
			var offset = wpfImage.GetPixelOffset (x, y);
			wpfImage.PixelData[offset] = (byte)(color.Blue * 255);
			wpfImage.PixelData[offset + 1] = (byte)(color.Green * 255);
			wpfImage.PixelData[offset + 2] = (byte)(color.Red * 255);
			wpfImage.PixelData[offset + 3] = (byte)(color.Alpha * 255);

			bitmapImage.Lock ();
			bitmapImage.WritePixels (new Int32Rect (x, y, 1, 1), wpfImage.PixelData, wpfImage.Stride, offset);
			bitmapImage.Unlock ();
		}

		private static double WidthToDPI (SWMI.BitmapSource img, double pixels)
		{
			return pixels * 96 / img.DpiX;
		}

		private static double HeightToDPI (SWMI.BitmapSource img, double pixels)
		{
			return pixels * 96 / img.DpiY;
		}

		public static double WidthToPixels (ImageSource img)
		{
			if (img is SWMI.BitmapSource) {
				var bs = (BitmapSource)img;
				return (bs.DpiX * bs.Width) / 96;
			}
			else
				return img.Width;
		}

		public static double HeightToPixels (ImageSource img)
		{
			if (img is SWMI.BitmapSource) {
				var bs = (BitmapSource)img;
				return (bs.DpiY * bs.Height) / 96;
			}
			else
				return img.Height;
		}

		public override object ConvertToBitmap (object img, int width, int height, Xwt.Drawing.ImageFormat format)
		{
			var wpfImage = (WpfImage)img;
			return new WpfImage (wpfImage.GetBestFrame (ApplicationContext, 1, width, height, true));
		}

		public override bool HasMultipleSizes (object handle)
		{
			return false;
		}

		public override bool IsBitmap (object handle)
		{
			return true;
		}

		public override Size GetSize (object handle)
		{
<<<<<<< HEAD
			BitmapSource source = (BitmapSource) DataConverter.AsImageSource (handle);
			return new Size (source.PixelWidth, source.PixelHeight);
		}

		public override object ResizeBitmap (object handle, double width, double height)
		{
			var oldImg = (SWMI.BitmapSource)DataConverter.AsImageSource (handle);

			width = WidthToDPI (oldImg, width);
			height = HeightToDPI (oldImg, height);

			SWM.DrawingVisual visual = new SWM.DrawingVisual ();
			using (SWM.DrawingContext ctx = visual.RenderOpen ())
			{
				ctx.DrawImage (oldImg, new System.Windows.Rect (0, 0, width, height));
			}

			SWMI.RenderTargetBitmap bmp = new SWMI.RenderTargetBitmap ((int)width, (int)height, oldImg.DpiX, oldImg.DpiY, PixelFormats.Pbgra32);
			bmp.Render (visual);

			return new WpfImage (bmp);
=======
			var source = (WpfImage) handle;
			return source.Size;
>>>>>>> dae886df
		}

		public override object CopyBitmap (object handle)
		{
			return new WpfImage (((SWMI.BitmapSource)DataConverter.AsImageSource (handle)).Clone ());
		}

		public override object CropBitmap(object handle, int srcX, int srcY, int w, int h)
		{
			var oldImg = (SWMI.BitmapSource)DataConverter.AsImageSource (handle);

			double width = WidthToDPI (oldImg, w);
			double height = HeightToDPI (oldImg, h);

			SWM.DrawingVisual visual = new SWM.DrawingVisual ();
			using (SWM.DrawingContext ctx = visual.RenderOpen ())
			{
				//Not sure whether this actually works, untested
				ctx.DrawImage(oldImg, new System.Windows.Rect (-srcX, -srcY, srcX+width, srcY+height));
			}

			SWMI.RenderTargetBitmap bmp = new SWMI.RenderTargetBitmap ((int)width, (int)height, oldImg.DpiX, oldImg.DpiY, PixelFormats.Pbgra32);
			bmp.Render (visual);

			return bmp;
		}

		public override void CopyBitmapArea (object srcHandle, int srcX, int srcY, int width, int height, object destHandle, int destX, int destY)
		{
			throw new NotImplementedException ();
		}
	}

	class WpfImage
	{
		ImageDrawCallback drawCallback;

		public byte[] PixelData;
		public int Stride;
		public bool PixelWritePending;

		List<ImageSource> frames = new List<ImageSource> ();

		public WpfImage (ImageSource image)
		{
			if (image is BitmapFrame)
				frames.AddRange (((BitmapFrame)image).Decoder.Frames);
			else
				frames.Add (image);
		}

		public WpfImage (IEnumerable<ImageSource> images)
		{
			frames.AddRange (images);
		}

		public WpfImage (ImageDrawCallback drawCallback)
		{
			this.drawCallback = drawCallback;
		}

		public List<ImageSource> Frames
		{
			get { return frames; }
		}

		public bool HasMultipleSizes
		{
			get { return frames != null && frames.Count > 1 || drawCallback != null; }
		}

		public Size Size {
			get { return Frames.Count > 0 ? new Size (frames[0].Width, frames[0].Height) : Size.Zero; }
		}

		public int GetPixelOffset (int x, int y)
		{
			if (frames.Count == 0)
				throw new NotSupportedException ();
			BitmapSource img = frames[0] as BitmapSource;
			return y * Stride + x * ((img.Format.BitsPerPixel + 7) / 8);
		}

		public void AllocatePixelData ()
		{
			if (PixelData == null) {
				BitmapSource img = frames[0] as BitmapSource;
				var height = (int) ImageHandler.HeightToPixels (img);
				var width = (int) ImageHandler.WidthToPixels (img);
				Stride = (width * img.Format.BitsPerPixel + 7) / 8;
				PixelData = new byte[height * Stride];
				img.CopyPixels (PixelData, Stride, 0);
			}
		}

		ImageSource FindFrame (int width, int height)
		{
			if (frames == null)
				return null;
			if (frames.Count == 1)
				return frames[0];

			ImageSource bestSmall = null, bestBig = null;
			double bestSmallSize = 0, bestBigSize = 0;

			foreach (var p in frames) {
				var s = p.Width * p.Height;
				if (p.Width < width || p.Height < height) {
					if (bestSmall == null || s > bestSmallSize) {
						bestSmall = p;
						bestSmallSize = s;
					}
				}
				else {
					if (bestBig == null || s < bestBigSize) {
						bestBig = p;
						bestBigSize = s;
					}
				}
			}
			return bestBig ?? bestSmall;
		}

		public ImageSource GetBestFrame (ApplicationContext actx, Visual w, double width, double height, bool forceExactSize)
		{
			return GetBestFrame (actx, w.GetScaleFactor (), width, height, forceExactSize);
		}

		public ImageSource GetBestFrame (ApplicationContext actx, double scaleFactor, double width, double height, bool forceExactSize)
		{
			var f = FindFrame ((int)(width * scaleFactor), (int)(height * scaleFactor));
			if (f == null || (forceExactSize && (f.Width != (int)width || f.Height != (int)height)))
				return RenderFrame (actx, scaleFactor, width, height);
			else
				return f;
		}

		ImageSource RenderFrame (ApplicationContext actx, double scaleFactor, double width, double height)
		{
			ImageDescription idesc = new ImageDescription () {
				Alpha = 1,
				Size = new Size (width * scaleFactor, height * scaleFactor)
			};
			SWM.DrawingVisual visual = new SWM.DrawingVisual ();
			using (SWM.DrawingContext ctx = visual.RenderOpen ()) {
				Draw (actx, ctx, 1, 0, 0, idesc);
			}

			SWMI.RenderTargetBitmap bmp = new SWMI.RenderTargetBitmap ((int)idesc.Size.Width, (int)idesc.Size.Height, 96, 96, PixelFormats.Pbgra32);
			bmp.Render (visual);

			AddFrame (bmp);
			return bmp;
		}

		void AddFrame (ImageSource pix)
		{
			frames.Add (pix);
		}

		public void Draw (ApplicationContext actx, SWM.DrawingContext dc, double scaleFactor, double x, double y, ImageDescription idesc)
		{
			if (drawCallback != null) {
				DrawingContext c = new DrawingContext (dc, scaleFactor);
				actx.InvokeUserCode (delegate {
					drawCallback (c, new Rectangle (x, y, idesc.Size.Width, idesc.Size.Height));
				});
			}
			else {
				if (idesc.Alpha < 1)
					dc.PushOpacity (idesc.Alpha);

				var f = GetBestFrame (actx, scaleFactor, idesc.Size.Width, idesc.Size.Height, false);
				dc.DrawImage (f, new Rect (x, y, idesc.Size.Width, idesc.Size.Height));

				if (idesc.Alpha < 1)
					dc.Pop ();
			}
		}
	}

	public class ImageBox : System.Windows.Controls.Canvas
	{
		ApplicationContext actx;

		public static readonly DependencyProperty ImageSourceProperty = DependencyProperty.Register ("ImageSource", typeof (ImageDescription), typeof (ImageBox), new PropertyMetadata (ImageDescription.Null));

		public ImageBox ()
		{
			this.actx = ToolkitEngineBackend.GetToolkitBackend<WPFEngine> ().ApplicationContext;
		}

		public ImageBox (ApplicationContext actx)
		{
			this.actx = actx;
		}

		protected override void OnRender (System.Windows.Media.DrawingContext dc)
		{
			var image = ImageSource;
			if (!image.IsNull)
				((WpfImage)image.Backend).Draw (actx, dc, this.GetScaleFactor (), 0, 0, image);
		}

		public ImageDescription ImageSource
		{
			get { return (ImageDescription)this.GetValue (ImageSourceProperty); }
			set { SetValue (ImageSourceProperty, value); }
		}

		protected override System.Windows.Size MeasureOverride (System.Windows.Size constraint)
		{
			var image = ImageSource;
			if (!image.IsNull)
				return new System.Windows.Size (image.Size.Width, image.Size.Height);
			else
				return new System.Windows.Size (0, 0);
		}
	}
}<|MERGE_RESOLUTION|>--- conflicted
+++ resolved
@@ -230,32 +230,8 @@
 
 		public override Size GetSize (object handle)
 		{
-<<<<<<< HEAD
-			BitmapSource source = (BitmapSource) DataConverter.AsImageSource (handle);
-			return new Size (source.PixelWidth, source.PixelHeight);
-		}
-
-		public override object ResizeBitmap (object handle, double width, double height)
-		{
-			var oldImg = (SWMI.BitmapSource)DataConverter.AsImageSource (handle);
-
-			width = WidthToDPI (oldImg, width);
-			height = HeightToDPI (oldImg, height);
-
-			SWM.DrawingVisual visual = new SWM.DrawingVisual ();
-			using (SWM.DrawingContext ctx = visual.RenderOpen ())
-			{
-				ctx.DrawImage (oldImg, new System.Windows.Rect (0, 0, width, height));
-			}
-
-			SWMI.RenderTargetBitmap bmp = new SWMI.RenderTargetBitmap ((int)width, (int)height, oldImg.DpiX, oldImg.DpiY, PixelFormats.Pbgra32);
-			bmp.Render (visual);
-
-			return new WpfImage (bmp);
-=======
 			var source = (WpfImage) handle;
 			return source.Size;
->>>>>>> dae886df
 		}
 
 		public override object CopyBitmap (object handle)

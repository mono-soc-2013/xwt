--- conflicted
+++ resolved
@@ -53,15 +53,13 @@
 
 		public override object CreateRadial (double cx0, double cy0, double radius0, double cx1, double cy1, double radius1)
 		{
-<<<<<<< HEAD
 			return new RadialGradientBrush () {
 				GradientOrigin = new SW.Point (cx0, cy0),
 				Center = new SW.Point (cx1, cy1),
 				RadiusX = radius1,
 				RadiusY = radius1,
 				MappingMode = BrushMappingMode.Absolute
-=======
-			return new RadialGradient (cx0, cy0, radius0, cx1, cy1, radius1);
+			};
 		}
 
 		public override void DisposeRadial (object backend)
@@ -70,48 +68,6 @@
 
 		public override void AddColorStop (object backend, double position, Color color)
 		{
-			((GradientBase)backend).ColorStops.Add (new Tuple<double, Color> (position, color));
-		}
-	}
-
-	internal class RadialGradient
-		: GradientBase
-	{
-		GraphicsPath path;
-		double cx0, cy0, r0;
-		double cx1, cy1, r1;
-
-		public RadialGradient (double cx0, double cy0, double radius0, double cx1, double cy1, double radius1)
-		{
-			this.cx0 = cx0;
-			this.cy0 = cy0;
-			this.r0 = radius0;
-
-			this.cx1 = cx1;
-			this.cy1 = cy1;
-			this.r1 = radius1;
-		}
-
-		public override Brush CreateBrush ()
-		{
-			var path = new GraphicsPath ();
-			path.AddEllipse (new RectangleF ((float)(cx0 - r0), (float)(cy0 - r0), (float)(r0 * 2), (float)(r0 * 2)));
-
-			var brush = new PathGradientBrush (path);
-
-			var orderedStops = ColorStops.OrderBy (t => t.Item1).ToArray ();
-			var colors = orderedStops.Select (i => i.Item2.ToDrawingColor ()).ToArray ();
-			var stops = orderedStops.Select (i => (float) (i.Item1)).ToArray ();
-
-			brush.InterpolationColors = new ColorBlend (colors.Length) {
-				Colors = colors,
-				Positions = stops
->>>>>>> 1e6225aa
-			};
-		}
-
-		public override void AddColorStop (object backend, double position, Color color)
-		{
 			((GradientBrush)backend).GradientStops.Add (new GradientStop (color.ToWpfColor (), position));
 		}
 	}

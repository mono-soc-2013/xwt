--- conflicted
+++ resolved
@@ -1,181 +1,178 @@
-﻿<?xml version="1.0" encoding="utf-8"?>
-<Project DefaultTargets="Build" ToolsVersion="4.0" xmlns="http://schemas.microsoft.com/developer/msbuild/2003">
-  <PropertyGroup>
-    <Configuration Condition=" '$(Configuration)' == '' ">Debug</Configuration>
-    <Platform Condition=" '$(Platform)' == '' ">AnyCPU</Platform>
-    <ProductVersion>10.0.0</ProductVersion>
-    <SchemaVersion>2.0</SchemaVersion>
-    <ProjectGuid>{C93D746E-1586-4D4F-B411-BF5A966E6A08}</ProjectGuid>
-    <OutputType>Library</OutputType>
-    <RootNamespace>Xwt.WPF</RootNamespace>
-    <AssemblyName>Xwt.WPF</AssemblyName>
-  </PropertyGroup>
-  <PropertyGroup Condition=" '$(Configuration)|$(Platform)' == 'Debug|AnyCPU' ">
-    <DebugSymbols>True</DebugSymbols>
-    <DebugType>full</DebugType>
-    <Optimize>False</Optimize>
-    <OutputPath>bin\Debug</OutputPath>
-    <DefineConstants>DEBUG</DefineConstants>
-    <ErrorReport>prompt</ErrorReport>
-    <WarningLevel>4</WarningLevel>
-    <ConsolePause>False</ConsolePause>
-  </PropertyGroup>
-  <PropertyGroup Condition=" '$(Configuration)|$(Platform)' == 'Release|AnyCPU' ">
-    <DebugType>none</DebugType>
-    <Optimize>False</Optimize>
-    <OutputPath>bin\Release</OutputPath>
-    <ErrorReport>prompt</ErrorReport>
-    <WarningLevel>4</WarningLevel>
-    <ConsolePause>False</ConsolePause>
-  </PropertyGroup>
-  <PropertyGroup>
-    <SignAssembly>True</SignAssembly>
-  </PropertyGroup>
-  <PropertyGroup>
-    <AssemblyOriginatorKeyFile>..\xwt.snk</AssemblyOriginatorKeyFile>
-  </PropertyGroup>
-  <ItemGroup>
-    <Reference Include="PresentationCore" />
-    <Reference Include="PresentationFramework" />
-    <Reference Include="PresentationFramework.Aero" />
-    <Reference Include="System" />
-    <Reference Include="System.Core" />
-    <Reference Include="System.Drawing" />
-    <Reference Include="System.Windows.Forms" />
-    <Reference Include="System.Xaml" />
-    <Reference Include="System.Xml" />
-    <Reference Include="WindowsBase" />
-  </ItemGroup>
-  <ItemGroup>
-    <Compile Include="AssemblyInfo.cs" />
-    <Compile Include="Xwt.WPFBackend.Interop\NativeStockIcon.cs" />
-    <Compile Include="Xwt.WPFBackend.Utilities\CellUtil.cs" />
-    <Compile Include="Xwt.WPFBackend.Utilities\ImageToImageSourceConverter.cs" />
-    <Compile Include="Xwt.WPFBackend.Utilities\TypeToStringConverter.cs" />
-    <Compile Include="Xwt.WPFBackend\AlertDialogBackend.cs" />
-    <Compile Include="Xwt.WPFBackend\Backend.cs" />
-    <Compile Include="Xwt.WPFBackend\BooleanToValueConverter.cs" />
-    <Compile Include="Xwt.WPFBackend\ButtonBackend.cs" />
-    <Compile Include="Xwt.WPFBackend\CheckBoxBackend.cs" />
-    <Compile Include="Xwt.WPFBackend\CheckboxMenuItemBackend.cs" />
-    <Compile Include="Xwt.WPFBackend\ClipboardBackend.cs" />
-    <Compile Include="Xwt.WPFBackend\ComboBoxBackend.cs" />
-    <Compile Include="Xwt.WPFBackend\ComboBoxEntryBackend.cs" />
-    <Compile Include="Xwt.WPFBackend\ComboBoxTextEntryBackend.cs" />
-<<<<<<< HEAD
-    <Compile Include="Xwt.WPFBackend\WindowsSpinButton.xaml.cs">
-      <DependentUpon>WindowsSpinButton.xaml</DependentUpon>
-    </Compile>
-    <Compile Include="Xwt.WPFBackend\SpinButtonBackend.cs" />
-    <Compile Include="Xwt.WPFBackend\RadioButtonBackend.cs" />
-=======
-    <Compile Include="Xwt.WPFBackend\DatePickerBackend.cs" />
->>>>>>> 929de687
-    <Compile Include="Xwt.WPFBackend\ImagePatternBackendHandler.cs" />
-    <Compile Include="Xwt.WPFBackend\GradientBackendHandler.cs" />
-    <Compile Include="Xwt.WPFBackend\SelectColorDialogBackend.cs" />
-    <Compile Include="Xwt.WPFBackend\TextLayoutBackendHandler.cs" />
-    <Compile Include="Xwt.WPFBackend\ImageBuilderBackendHandler.cs" />
-    <Compile Include="Xwt.WPFBackend\DrawingContext.cs" />
-    <Compile Include="Xwt.WPFBackend\ContextBackendHandler.cs" />
-    <Compile Include="Xwt.WPFBackend\ExRichTextBox.cs" />
-    <Compile Include="Xwt.WPFBackend\SaveFileDialogBackend.cs" />
-    <Compile Include="Xwt.WPFBackend\LinkLabelBackend.cs" />
-    <Compile Include="Xwt.WPFBackend\PopoverBackend.cs" />
-    <Compile Include="Xwt.WPFBackend\ProgressBarBackend.cs" />
-    <Compile Include="Xwt.WPFBackend\CustomWidgetBackend.cs" />
-    <Compile Include="Xwt.WPFBackend\DelegatedCommand.cs" />
-    <Compile Include="Xwt.WPFBackend\DialogBackend.cs" />
-    <Compile Include="Xwt.WPFBackend\DropDownButton.cs" />
-    <Compile Include="Xwt.WPFBackend\ExCanvas.cs" />
-    <Compile Include="Xwt.WPFBackend\ExComboBox.cs" />
-    <Compile Include="Xwt.WPFBackend\ExGrid.cs" />
-    <Compile Include="Xwt.WPFBackend\ExListBox.cs" />
-    <Compile Include="Xwt.WPFBackend\ExListView.cs" />
-    <Compile Include="Xwt.WPFBackend\ExListViewItem.cs" />
-    <Compile Include="Xwt.WPFBackend\ExpanderBackend.cs" />
-    <Compile Include="Xwt.WPFBackend\ExScrollViewer.cs" />
-    <Compile Include="Xwt.WPFBackend\ExTextBox.cs" />
-    <Compile Include="Xwt.WPFBackend\ExTreeView.cs" />
-    <Compile Include="Xwt.WPFBackend\ExTreeViewItem.cs" />
-    <Compile Include="Xwt.WPFBackend\FileDialogBackend.cs" />
-    <Compile Include="Xwt.WPFBackend\FrameBackend.cs" />
-    <Compile Include="Xwt.WPFBackend\ImageHandler.cs" />
-    <Compile Include="Xwt.WPFBackend.Interop\NativeMethods.cs" />
-    <Compile Include="Xwt.WPFBackend\ImageViewBackend.cs" />
-    <Compile Include="Xwt.WPFBackend\LabelBackend.cs" />
-    <Compile Include="Xwt.WPFBackend\BoxBackend.cs" />
-    <Compile Include="Xwt.WPFBackend\DataConverter.cs" />
-    <Compile Include="Xwt.WPFBackend\FontBackendHandler.cs" />
-    <Compile Include="Xwt.WPFBackend\KeyboardUtil.cs" />
-    <Compile Include="Xwt.WPFBackend\LevelToIndentConverter.cs" />
-    <Compile Include="Xwt.WPFBackend\ListBoxBackend.cs" />
-    <Compile Include="Xwt.WPFBackend\ListDataSource.cs" />
-    <Compile Include="Xwt.WPFBackend\ListSourceNotifyWrapper.cs" />
-    <Compile Include="Xwt.WPFBackend\ListViewBackend.cs" />
-    <Compile Include="Xwt.WPFBackend\MenuBackend.cs" />
-    <Compile Include="Xwt.WPFBackend\MenuButtonBackend.cs" />
-    <Compile Include="Xwt.WPFBackend\MenuItemBackend.cs" />
-    <Compile Include="Xwt.WPFBackend\OpenFileDialogBackend.cs" />
-    <Compile Include="Xwt.WPFBackend\PanedBackend.cs" />
-    <Compile Include="Xwt.WPFBackend\RadioButtonMenuItemBackend.cs" />
-    <Compile Include="Xwt.WPFBackend\ResPool.cs" />
-    <Compile Include="Xwt.WPFBackend\ScrollViewBackend.cs" />
-    <Compile Include="Xwt.WPFBackend\SelectFolderDialogBackend.cs" />
-    <Compile Include="Xwt.WPFBackend\SeparatorBackend.cs" />
-    <Compile Include="Xwt.WPFBackend\SeparatorMenuItemBackend.cs" />
-    <Compile Include="Xwt.WPFBackend\SpinnerBackend.cs" />
-    <Compile Include="Xwt.WPFBackend\TextEntryBackend.cs" />
-    <Compile Include="Xwt.WPFBackend\Timeout.cs" />
-    <Compile Include="Xwt.WPFBackend\ToggleButtonBackend.cs" />
-    <Compile Include="Xwt.WPFBackend\TreeStoreBackend.cs" />
-    <Compile Include="Xwt.WPFBackend\TreeStoreNode.cs" />
-    <Compile Include="Xwt.WPFBackend\TreeViewBackend.cs" />
-    <Compile Include="Xwt.WPFBackend\ImageAdorner.cs" />
-    <Compile Include="Xwt.WPFBackend\TreeViewDropAdorner.cs" />
-    <Compile Include="Xwt.WPFBackend\Util.cs" />
-    <Compile Include="Xwt.WPFBackend\ValuesContainer.cs" />
-    <Compile Include="Xwt.WPFBackend\CanvasBackend.cs" />
-    <Compile Include="Xwt.WPFBackend\WidgetBackend.cs" />
-    <Compile Include="Xwt.WPFBackend\WindowBackend.cs" />
-    <Compile Include="Xwt.WPFBackend\WindowFrameBackend.cs" />
-    <Compile Include="Xwt.WPFBackend\WPFEngine.cs" />
-    <Compile Include="Xwt.WPFBackend\NotebookBackend.cs" />
-    <Compile Include="Xwt.WPFBackend\ScrollAdjustmentBackend.cs" />
-    <Compile Include="Xwt.WPFBackend\CustomScrollViewPort.cs" />
-    <Compile Include="Xwt.WPFBackend\RichTextViewBackend.cs" />
-    <Compile Include="Xwt.WPFBackend\WpfDesktopBackend.cs" />
-  </ItemGroup>
-  <Import Project="$(MSBuildBinPath)\Microsoft.CSharp.targets" />
-  <ItemGroup>
-    <ProjectReference Include="..\Xwt\Xwt.csproj">
-      <Project>{92494904-35FA-4DC9-BDE9-3A3E87AC49D3}</Project>
-      <Name>Xwt</Name>
-    </ProjectReference>
-  </ItemGroup>
-  <ItemGroup>
-    <None Include="..\xwt.snk">
-      <Link>xwt.snk</Link>
-    </None>
-  </ItemGroup>
-  <ItemGroup>
-    <Resource Include="Xwt.WPFBackend\TreeView.xaml">
-      <SubType>Designer</SubType>
-    </Resource>
-  </ItemGroup>
-  <ItemGroup>
-    <Resource Include="Xwt.WPFBackend\Buttons.xaml">
-      <SubType>Designer</SubType>
-    </Resource>
-  </ItemGroup>
-  <ItemGroup>
-    <Page Include="Xwt.WPFBackend\WindowsSpinButton.xaml">
-      <Generator>MSBuild:Compile</Generator>
-      <SubType>Designer</SubType>
-    </Page>
-  </ItemGroup>
-  <ItemGroup>
-    <EmbeddedResource Include="icons\list-add.png" />
-    <EmbeddedResource Include="icons\list-remove.png" />
-  </ItemGroup>
+﻿<?xml version="1.0" encoding="utf-8"?>
+<Project DefaultTargets="Build" ToolsVersion="4.0" xmlns="http://schemas.microsoft.com/developer/msbuild/2003">
+  <PropertyGroup>
+    <Configuration Condition=" '$(Configuration)' == '' ">Debug</Configuration>
+    <Platform Condition=" '$(Platform)' == '' ">AnyCPU</Platform>
+    <ProductVersion>10.0.0</ProductVersion>
+    <SchemaVersion>2.0</SchemaVersion>
+    <ProjectGuid>{C93D746E-1586-4D4F-B411-BF5A966E6A08}</ProjectGuid>
+    <OutputType>Library</OutputType>
+    <RootNamespace>Xwt.WPF</RootNamespace>
+    <AssemblyName>Xwt.WPF</AssemblyName>
+  </PropertyGroup>
+  <PropertyGroup Condition=" '$(Configuration)|$(Platform)' == 'Debug|AnyCPU' ">
+    <DebugSymbols>True</DebugSymbols>
+    <DebugType>full</DebugType>
+    <Optimize>False</Optimize>
+    <OutputPath>bin\Debug</OutputPath>
+    <DefineConstants>DEBUG</DefineConstants>
+    <ErrorReport>prompt</ErrorReport>
+    <WarningLevel>4</WarningLevel>
+    <ConsolePause>False</ConsolePause>
+  </PropertyGroup>
+  <PropertyGroup Condition=" '$(Configuration)|$(Platform)' == 'Release|AnyCPU' ">
+    <DebugType>none</DebugType>
+    <Optimize>False</Optimize>
+    <OutputPath>bin\Release</OutputPath>
+    <ErrorReport>prompt</ErrorReport>
+    <WarningLevel>4</WarningLevel>
+    <ConsolePause>False</ConsolePause>
+  </PropertyGroup>
+  <PropertyGroup>
+    <SignAssembly>True</SignAssembly>
+  </PropertyGroup>
+  <PropertyGroup>
+    <AssemblyOriginatorKeyFile>..\xwt.snk</AssemblyOriginatorKeyFile>
+  </PropertyGroup>
+  <ItemGroup>
+    <Reference Include="PresentationCore" />
+    <Reference Include="PresentationFramework" />
+    <Reference Include="PresentationFramework.Aero" />
+    <Reference Include="System" />
+    <Reference Include="System.Core" />
+    <Reference Include="System.Drawing" />
+    <Reference Include="System.Windows.Forms" />
+    <Reference Include="System.Xaml" />
+    <Reference Include="System.Xml" />
+    <Reference Include="WindowsBase" />
+  </ItemGroup>
+  <ItemGroup>
+    <Compile Include="AssemblyInfo.cs" />
+    <Compile Include="Xwt.WPFBackend.Interop\NativeStockIcon.cs" />
+    <Compile Include="Xwt.WPFBackend.Utilities\CellUtil.cs" />
+    <Compile Include="Xwt.WPFBackend.Utilities\ImageToImageSourceConverter.cs" />
+    <Compile Include="Xwt.WPFBackend.Utilities\TypeToStringConverter.cs" />
+    <Compile Include="Xwt.WPFBackend\AlertDialogBackend.cs" />
+    <Compile Include="Xwt.WPFBackend\Backend.cs" />
+    <Compile Include="Xwt.WPFBackend\BooleanToValueConverter.cs" />
+    <Compile Include="Xwt.WPFBackend\ButtonBackend.cs" />
+    <Compile Include="Xwt.WPFBackend\CheckBoxBackend.cs" />
+    <Compile Include="Xwt.WPFBackend\CheckboxMenuItemBackend.cs" />
+    <Compile Include="Xwt.WPFBackend\ClipboardBackend.cs" />
+    <Compile Include="Xwt.WPFBackend\ComboBoxBackend.cs" />
+    <Compile Include="Xwt.WPFBackend\ComboBoxEntryBackend.cs" />
+    <Compile Include="Xwt.WPFBackend\ComboBoxTextEntryBackend.cs" />
+    <Compile Include="Xwt.WPFBackend\DatePickerBackend.cs" />
+    <Compile Include="Xwt.WPFBackend\WindowsSpinButton.xaml.cs">
+      <DependentUpon>WindowsSpinButton.xaml</DependentUpon>
+    </Compile>
+    <Compile Include="Xwt.WPFBackend\SpinButtonBackend.cs" />
+    <Compile Include="Xwt.WPFBackend\RadioButtonBackend.cs" />
+    <Compile Include="Xwt.WPFBackend\ImagePatternBackendHandler.cs" />
+    <Compile Include="Xwt.WPFBackend\GradientBackendHandler.cs" />
+    <Compile Include="Xwt.WPFBackend\SelectColorDialogBackend.cs" />
+    <Compile Include="Xwt.WPFBackend\TextLayoutBackendHandler.cs" />
+    <Compile Include="Xwt.WPFBackend\ImageBuilderBackendHandler.cs" />
+    <Compile Include="Xwt.WPFBackend\DrawingContext.cs" />
+    <Compile Include="Xwt.WPFBackend\ContextBackendHandler.cs" />
+    <Compile Include="Xwt.WPFBackend\ExRichTextBox.cs" />
+    <Compile Include="Xwt.WPFBackend\SaveFileDialogBackend.cs" />
+    <Compile Include="Xwt.WPFBackend\LinkLabelBackend.cs" />
+    <Compile Include="Xwt.WPFBackend\PopoverBackend.cs" />
+    <Compile Include="Xwt.WPFBackend\ProgressBarBackend.cs" />
+    <Compile Include="Xwt.WPFBackend\CustomWidgetBackend.cs" />
+    <Compile Include="Xwt.WPFBackend\DelegatedCommand.cs" />
+    <Compile Include="Xwt.WPFBackend\DialogBackend.cs" />
+    <Compile Include="Xwt.WPFBackend\DropDownButton.cs" />
+    <Compile Include="Xwt.WPFBackend\ExCanvas.cs" />
+    <Compile Include="Xwt.WPFBackend\ExComboBox.cs" />
+    <Compile Include="Xwt.WPFBackend\ExGrid.cs" />
+    <Compile Include="Xwt.WPFBackend\ExListBox.cs" />
+    <Compile Include="Xwt.WPFBackend\ExListView.cs" />
+    <Compile Include="Xwt.WPFBackend\ExListViewItem.cs" />
+    <Compile Include="Xwt.WPFBackend\ExpanderBackend.cs" />
+    <Compile Include="Xwt.WPFBackend\ExScrollViewer.cs" />
+    <Compile Include="Xwt.WPFBackend\ExTextBox.cs" />
+    <Compile Include="Xwt.WPFBackend\ExTreeView.cs" />
+    <Compile Include="Xwt.WPFBackend\ExTreeViewItem.cs" />
+    <Compile Include="Xwt.WPFBackend\FileDialogBackend.cs" />
+    <Compile Include="Xwt.WPFBackend\FrameBackend.cs" />
+    <Compile Include="Xwt.WPFBackend\ImageHandler.cs" />
+    <Compile Include="Xwt.WPFBackend.Interop\NativeMethods.cs" />
+    <Compile Include="Xwt.WPFBackend\ImageViewBackend.cs" />
+    <Compile Include="Xwt.WPFBackend\LabelBackend.cs" />
+    <Compile Include="Xwt.WPFBackend\BoxBackend.cs" />
+    <Compile Include="Xwt.WPFBackend\DataConverter.cs" />
+    <Compile Include="Xwt.WPFBackend\FontBackendHandler.cs" />
+    <Compile Include="Xwt.WPFBackend\KeyboardUtil.cs" />
+    <Compile Include="Xwt.WPFBackend\LevelToIndentConverter.cs" />
+    <Compile Include="Xwt.WPFBackend\ListBoxBackend.cs" />
+    <Compile Include="Xwt.WPFBackend\ListDataSource.cs" />
+    <Compile Include="Xwt.WPFBackend\ListSourceNotifyWrapper.cs" />
+    <Compile Include="Xwt.WPFBackend\ListViewBackend.cs" />
+    <Compile Include="Xwt.WPFBackend\MenuBackend.cs" />
+    <Compile Include="Xwt.WPFBackend\MenuButtonBackend.cs" />
+    <Compile Include="Xwt.WPFBackend\MenuItemBackend.cs" />
+    <Compile Include="Xwt.WPFBackend\OpenFileDialogBackend.cs" />
+    <Compile Include="Xwt.WPFBackend\PanedBackend.cs" />
+    <Compile Include="Xwt.WPFBackend\RadioButtonMenuItemBackend.cs" />
+    <Compile Include="Xwt.WPFBackend\ResPool.cs" />
+    <Compile Include="Xwt.WPFBackend\ScrollViewBackend.cs" />
+    <Compile Include="Xwt.WPFBackend\SelectFolderDialogBackend.cs" />
+    <Compile Include="Xwt.WPFBackend\SeparatorBackend.cs" />
+    <Compile Include="Xwt.WPFBackend\SeparatorMenuItemBackend.cs" />
+    <Compile Include="Xwt.WPFBackend\SpinnerBackend.cs" />
+    <Compile Include="Xwt.WPFBackend\TextEntryBackend.cs" />
+    <Compile Include="Xwt.WPFBackend\Timeout.cs" />
+    <Compile Include="Xwt.WPFBackend\ToggleButtonBackend.cs" />
+    <Compile Include="Xwt.WPFBackend\TreeStoreBackend.cs" />
+    <Compile Include="Xwt.WPFBackend\TreeStoreNode.cs" />
+    <Compile Include="Xwt.WPFBackend\TreeViewBackend.cs" />
+    <Compile Include="Xwt.WPFBackend\ImageAdorner.cs" />
+    <Compile Include="Xwt.WPFBackend\TreeViewDropAdorner.cs" />
+    <Compile Include="Xwt.WPFBackend\Util.cs" />
+    <Compile Include="Xwt.WPFBackend\ValuesContainer.cs" />
+    <Compile Include="Xwt.WPFBackend\CanvasBackend.cs" />
+    <Compile Include="Xwt.WPFBackend\WidgetBackend.cs" />
+    <Compile Include="Xwt.WPFBackend\WindowBackend.cs" />
+    <Compile Include="Xwt.WPFBackend\WindowFrameBackend.cs" />
+    <Compile Include="Xwt.WPFBackend\WPFEngine.cs" />
+    <Compile Include="Xwt.WPFBackend\NotebookBackend.cs" />
+    <Compile Include="Xwt.WPFBackend\ScrollAdjustmentBackend.cs" />
+    <Compile Include="Xwt.WPFBackend\CustomScrollViewPort.cs" />
+    <Compile Include="Xwt.WPFBackend\RichTextViewBackend.cs" />
+    <Compile Include="Xwt.WPFBackend\WpfDesktopBackend.cs" />
+  </ItemGroup>
+  <Import Project="$(MSBuildBinPath)\Microsoft.CSharp.targets" />
+  <ItemGroup>
+    <ProjectReference Include="..\Xwt\Xwt.csproj">
+      <Project>{92494904-35FA-4DC9-BDE9-3A3E87AC49D3}</Project>
+      <Name>Xwt</Name>
+    </ProjectReference>
+  </ItemGroup>
+  <ItemGroup>
+    <None Include="..\xwt.snk">
+      <Link>xwt.snk</Link>
+    </None>
+  </ItemGroup>
+  <ItemGroup>
+    <Resource Include="Xwt.WPFBackend\TreeView.xaml">
+      <SubType>Designer</SubType>
+    </Resource>
+  </ItemGroup>
+  <ItemGroup>
+    <Resource Include="Xwt.WPFBackend\Buttons.xaml">
+      <SubType>Designer</SubType>
+    </Resource>
+  </ItemGroup>
+  <ItemGroup>
+    <Page Include="Xwt.WPFBackend\WindowsSpinButton.xaml">
+      <Generator>MSBuild:Compile</Generator>
+      <SubType>Designer</SubType>
+    </Page>
+  </ItemGroup>
+  <ItemGroup>
+    <EmbeddedResource Include="icons\list-add.png" />
+    <EmbeddedResource Include="icons\list-remove.png" />
+  </ItemGroup>
 </Project>
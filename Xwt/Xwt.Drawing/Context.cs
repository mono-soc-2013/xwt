// 
// Context.cs
//  
// Author:
//       Lluis Sanchez <lluis@xamarin.com>
// 
// Copyright (c) 2011 Xamarin Inc
// 
// Permission is hereby granted, free of charge, to any person obtaining a copy
// of this software and associated documentation files (the "Software"), to deal
// in the Software without restriction, including without limitation the rights
// to use, copy, modify, merge, publish, distribute, sublicense, and/or sell
// copies of the Software, and to permit persons to whom the Software is
// furnished to do so, subject to the following conditions:
// 
// The above copyright notice and this permission notice shall be included in
// all copies or substantial portions of the Software.
// 
// THE SOFTWARE IS PROVIDED "AS IS", WITHOUT WARRANTY OF ANY KIND, EXPRESS OR
// IMPLIED, INCLUDING BUT NOT LIMITED TO THE WARRANTIES OF MERCHANTABILITY,
// FITNESS FOR A PARTICULAR PURPOSE AND NONINFRINGEMENT. IN NO EVENT SHALL THE
// AUTHORS OR COPYRIGHT HOLDERS BE LIABLE FOR ANY CLAIM, DAMAGES OR OTHER
// LIABILITY, WHETHER IN AN ACTION OF CONTRACT, TORT OR OTHERWISE, ARISING FROM,
// OUT OF OR IN CONNECTION WITH THE SOFTWARE OR THE USE OR OTHER DEALINGS IN
// THE SOFTWARE.
using System;
using Xwt.Backends;


namespace Xwt.Drawing
{
	public sealed class Context: DrawingPath
	{
		ContextBackendHandler handler;
		Pattern pattern;
		Font font;
		double globalAlpha = 1;
		
		internal Context (object backend, Toolkit toolkit): base (backend, toolkit, toolkit.ContextBackendHandler)
		{
			handler = ToolkitEngine.ContextBackendHandler;
		}
		
		/// <summary>
		/// Makes a copy of the current state of the Context and saves it on an internal stack of saved states.
		/// When Restore() is called, it will be restored to the saved state. 
		/// Multiple calls to Save() and Restore() can be nested; 
		/// each call to Restore() restores the state from the matching paired save().
		/// </summary>
		public void Save ()
		{
			handler.Save (Backend);
		}
		
		public void Restore ()
		{
			handler.Restore (Backend);
		}
		
		public double GlobalAlpha {
			get { return globalAlpha; }
			set {
				globalAlpha = value;
				handler.SetGlobalAlpha (Backend, globalAlpha);
			}
		}
		
		public void SetColor (Color color)
		{
			handler.SetColor (Backend, color);
		}

		/// <summary>
		/// Establishes a new clip region by intersecting the current clip region with the current Path 
		/// as it would be filled by fill() and according to the current fill rule.
		/// After clip(), the current path will be cleared from the Context.
		/// The current clip region affects all drawing operations by effectively masking out any changes to the surface 
		/// that are outside the current clip region.
		/// Calling clip() can only make the clip region smaller, never larger. 
		/// But the current clip is part of the graphics state, 
		/// so a temporary restriction of the clip region can be achieved by calling clip() within a save()/restore() pair. 
		/// The only other means of increasing the size of the clip region is reset_clip().
		/// </summary>
		public void Clip ()
		{
			handler.Clip (Backend);
		}
		
		public void ClipPreserve ()
		{
			handler.ClipPreserve (Backend);
		}
		
<<<<<<< HEAD
		public void ResetClip ()
		{
			handler.ResetClip (Backend);
=======
		public void ClosePath ()
		{
			handler.ClosePath (Backend);
		}
		
		public void CurveTo (Point p1, Point p2, Point p3)
		{
			CurveTo (p1.X, p1.Y, p2.X, p2.Y, p3.X, p3.Y);
		}
		
		/// <summary>
		/// Adds a cubic Bezier spline to the path from the current point to position (x3, y3) in user-space coordinates, 
		/// using (x1, y1) and (x2, y2) as the control points. 
		/// </summary>
		/// <param name='x1'>
		/// X1.
		/// </param>
		/// <param name='y1'>
		/// Y1.
		/// </param>
		/// <param name='x2'>
		/// X2.
		/// </param>
		/// <param name='y2'>
		/// Y2.
		/// </param>
		/// <param name='x3'>
		/// X3.
		/// </param>
		/// <param name='y3'>
		/// Y3.
		/// </param>
		public void CurveTo (double x1, double y1, double x2, double y2, double x3, double y3)
		{
			handler.CurveTo (Backend, x1, y1, x2, y2, x3, y3);
>>>>>>> 5c9874ea
		}
		
		public void Fill ()
		{
			handler.Fill (Backend);
		}
		
		public void FillPreserve ()
		{
			handler.FillPreserve (Backend);
		}

		public void NewPath ()
		{
			handler.NewPath (Backend);
		}

		public void Stroke ()
		{
			handler.Stroke (Backend);
		}
		
		public void StrokePreserve ()
		{
			handler.StrokePreserve (Backend);
		}
		
		public void SetLineWidth (double width)
		{
			handler.SetLineWidth (Backend, width);
		}
		
		public void DrawTextLayout (TextLayout layout, Point location)
		{
			handler.DrawTextLayout (Backend, layout, location.X, location.Y);
		}
		
		public void DrawTextLayout (TextLayout layout, double x, double y)
		{
			handler.DrawTextLayout (Backend, layout, x, y);
		}
		
		public void DrawImage (Image img, Point location)
		{
			handler.DrawImage (Backend, GetBackend (img), location.X, location.Y, 1);
		}
		
		public void DrawImage (Image img, double x, double y)
		{
			handler.DrawImage (Backend, GetBackend (img), x, y, 1);
		}
		
		public void DrawImage (Image img, Point location, double alpha)
		{
			handler.DrawImage (Backend, GetBackend (img), location.X, location.Y, alpha);
		}
		
		public void DrawImage (Image img, double x, double y, double alpha)
		{
			handler.DrawImage (Backend, GetBackend (img), x, y, alpha);
		}
		
		public void DrawImage (Image img, Rectangle rect)
		{
			handler.DrawImage (Backend, GetBackend (img), rect.X, rect.Y, rect.Width, rect.Height, 1);
		}
		
		public void DrawImage (Image img, double x, double y, double width, double height)
		{
			handler.DrawImage (Backend, GetBackend (img), x, y, width, height, 1);
		}
		
		public void DrawImage (Image img, Rectangle rect, double alpha)
		{
			handler.DrawImage (Backend, GetBackend (img), rect.X, rect.Y, rect.Width, rect.Height, alpha);
		}

		public void DrawImage (Image img, Rectangle srcRect, Rectangle destRect)
		{
			handler.DrawImage (Backend, GetBackend (img), srcRect, destRect, 1);
		}

		public void DrawImage (Image img, Rectangle srcRect, Rectangle destRect, double alpha)
		{
			handler.DrawImage (Backend, GetBackend (img), srcRect, destRect, alpha);
		}

		/// <summary>
		/// Applies a rotation transformation
		/// </summary>
		/// <param name='angle'>
		/// Angle in degrees
		/// </param>
		/// <remarks>
		/// Modifies the current transformation matrix (CTM) by rotating the user-space axes by angle degrees.
		/// The rotation of the axes takes places after any existing transformation of user space.
		/// The rotation direction for positive angles is from the positive X axis toward the positive Y axis.
		/// </remarks>
		/// </summary>
		public void Rotate (double angle)
		{
			handler.Rotate (Backend, angle);
		}
		
		public void Scale (double scaleX, double scaleY)
		{
			handler.Scale (Backend, scaleX, scaleY);
		}
		
		public void Translate (double tx, double ty)
		{
			handler.Translate (Backend, tx, ty);
		}
		
		public void Translate (Point p)
		{
			handler.Translate (Backend, p.X, p.Y);
		}
		
		/// <summary>
		/// Transforms the point (x, y) by the current transformation matrix (CTM)
		/// </summary>
		public void TransformPoint (ref double x, ref double y)
		{
			handler.TransformPoint (Backend, ref x, ref y);
		}

		/// <summary>
		/// Transforms the distance (dx, dy) by the scale and rotation elements (only) of the CTM
		/// </summary>
		public void TransformDistance (ref double dx, ref double dy)
		{
			handler.TransformDistance (Backend, ref dx, ref dy);
		}

		/// <summary>
		/// Transforms the array of points by the current transformation matrix (CTM)
		/// </summary>
		public void TransformPoints (Point[] points)
		{
			handler.TransformPoints (Backend, points);
		}

		/// <summary>
		/// Transforms the array of distances by the scale and rotation elements (only) of the CTM
		/// </summary>
		public void TransformDistances (Distance[] vectors)
		{
			handler.TransformDistances (Backend, vectors);
		}

		public bool IsPointInStroke (Point p)
		{
			return IsPointInStroke (p.X, p.Y);
		}
		
		/// <summary>
		/// Tests whether the given point is inside the area that would be affected if Stroke were called on this Context.
		/// </summary>
		/// <returns>
		/// <c>true</c> if the specified point would be in the stroke; otherwise, <c>false</c>.
		/// </returns>
		/// <param name='x'>
		/// The x coordinate.
		/// </param>
		/// <param name='y'>
		/// The y coordinate.
		/// </param>
		public bool IsPointInStroke (double x, double y)
		{
			return handler.IsPointInStroke (Backend, x, y);
		}

		public Pattern Pattern {
			get { return pattern; }
			set {
				pattern = value;
				handler.SetPattern (Backend, GetBackend (value));
			}
		}
		
		public Font Font {
			get { return font; }
			set {
				font = value;
				handler.SetFont (Backend, value);
			}
		}
		
		/// <summary>
		/// Sets the dash pattern to be used by stroke().
		/// A dash pattern is specified by dashes, an array of positive values. 
		/// Each value provides the user-space length of altenate "on" and "off" portions of the stroke. 
		/// The offset specifies an offset into the pattern at which the stroke begins.
		/// If dashes is empty dashing is disabled. If the size of dashes is 1, 
		/// a symmetric pattern is assumed with alternating on and off portions of the size specified by the single value in dashes.
		/// It is invalid for any value in dashes to be negative, or for all values to be 0. 
		/// If this is the case, an exception will be thrown
		/// </summary>
		/// <param name='offset'>
		/// Offset.
		/// </param>
		/// <param name='pattern'>
		/// Pattern.
		/// </param>
		public void SetLineDash (double offset, params double[] pattern)
		{
			handler.SetLineDash (Backend, offset, pattern);
		}
	}
}
<|MERGE_RESOLUTION|>--- conflicted
+++ resolved
@@ -91,49 +91,6 @@
 			handler.ClipPreserve (Backend);
 		}
 		
-<<<<<<< HEAD
-		public void ResetClip ()
-		{
-			handler.ResetClip (Backend);
-=======
-		public void ClosePath ()
-		{
-			handler.ClosePath (Backend);
-		}
-		
-		public void CurveTo (Point p1, Point p2, Point p3)
-		{
-			CurveTo (p1.X, p1.Y, p2.X, p2.Y, p3.X, p3.Y);
-		}
-		
-		/// <summary>
-		/// Adds a cubic Bezier spline to the path from the current point to position (x3, y3) in user-space coordinates, 
-		/// using (x1, y1) and (x2, y2) as the control points. 
-		/// </summary>
-		/// <param name='x1'>
-		/// X1.
-		/// </param>
-		/// <param name='y1'>
-		/// Y1.
-		/// </param>
-		/// <param name='x2'>
-		/// X2.
-		/// </param>
-		/// <param name='y2'>
-		/// Y2.
-		/// </param>
-		/// <param name='x3'>
-		/// X3.
-		/// </param>
-		/// <param name='y3'>
-		/// Y3.
-		/// </param>
-		public void CurveTo (double x1, double y1, double x2, double y2, double x3, double y3)
-		{
-			handler.CurveTo (Backend, x1, y1, x2, y2, x3, y3);
->>>>>>> 5c9874ea
-		}
-		
 		public void Fill ()
 		{
 			handler.Fill (Backend);

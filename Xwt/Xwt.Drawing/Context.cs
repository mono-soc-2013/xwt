--- conflicted
+++ resolved
@@ -36,20 +36,6 @@
 		Font font;
 		double globalAlpha = 1;
 		
-<<<<<<< HEAD
-=======
-		static Context ()
-		{
-			handler = WidgetRegistry.CreateSharedBackend<IContextBackendHandler> (typeof(Context));
-		}
-		
-		protected override IBackendHandler BackendHandler {
-			get {
-				return handler;
-			}
-		}
-		
->>>>>>> 1798941f
 		internal Context (object backend): base (backend)
 		{
 			handler = ToolkitEngine.ContextBackendHandler;

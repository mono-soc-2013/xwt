--- conflicted
+++ resolved
@@ -326,11 +326,7 @@
 				else if (parentWindow == null) {
 					var p = BackendHost.EngineBackend.GetNativeParentWindow (this);
 					if (p != null)
-<<<<<<< HEAD
 						parentWindow = BackendHost.ToolkitEngine.WrapWindow (p);
-=======
-						parentWindow = WidgetRegistry.WrapWindow (p);
->>>>>>> 1798941f
 				}
 				return parentWindow;
 			}
@@ -556,11 +552,7 @@
 				return new Font (Backend.Font);
 			}
 			set {
-<<<<<<< HEAD
 				Backend.Font = BackendHost.ToolkitEngine.GetSafeBackend (value);
-=======
-				Backend.Font = WidgetRegistry.GetBackend (value);
->>>>>>> 1798941f
 			}
 		}
 		

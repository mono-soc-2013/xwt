--- conflicted
+++ resolved
@@ -34,9 +34,8 @@
 {
 	public static class Application
 	{
-<<<<<<< HEAD
 		static ToolkitEngineBackend engine;
-=======
+
 		static readonly TaskScheduler taskScheduler = new XwtTaskScheduler ();
 
 		public static TaskScheduler UITaskScheduler {
@@ -48,9 +47,6 @@
 			private set;
 		}
 
-		static EngineBackend engine;
->>>>>>> 1798941f
-		
 		internal static ToolkitEngineBackend EngineBackend {
 			get { return engine; }
 		}
@@ -59,23 +55,14 @@
 		{
 			if (engine != null)
 				return;
-<<<<<<< HEAD
-			InitBackend (null);
+			Initialize (null);
+		}
+		
+		public static void Initialize (string backendType)
+		{
+			InitBackend (backendType);
 			engine.Initialize ();
-=======
-			Initialize (null);
->>>>>>> 1798941f
-		}
-		
-		public static void Initialize (string backendType)
-		{
-			InitBackend (backendType);
-<<<<<<< HEAD
-			engine.Initialize ();
-=======
-			engine.InitializeApplication ();
 			UIThread = System.Threading.Thread.CurrentThread;
->>>>>>> 1798941f
 		}
 		
 		public static void Run ()

// 
// MessageDialog.cs
//  
// Author:
//       Lluis Sanchez <lluis@xamarin.com>
// 
// Copyright (c) 2011 Xamarin Inc
// 
// Permission is hereby granted, free of charge, to any person obtaining a copy
// of this software and associated documentation files (the "Software"), to deal
// in the Software without restriction, including without limitation the rights
// to use, copy, modify, merge, publish, distribute, sublicense, and/or sell
// copies of the Software, and to permit persons to whom the Software is
// furnished to do so, subject to the following conditions:
// 
// The above copyright notice and this permission notice shall be included in
// all copies or substantial portions of the Software.
// 
// THE SOFTWARE IS PROVIDED "AS IS", WITHOUT WARRANTY OF ANY KIND, EXPRESS OR
// IMPLIED, INCLUDING BUT NOT LIMITED TO THE WARRANTIES OF MERCHANTABILITY,
// FITNESS FOR A PARTICULAR PURPOSE AND NONINFRINGEMENT. IN NO EVENT SHALL THE
// AUTHORS OR COPYRIGHT HOLDERS BE LIABLE FOR ANY CLAIM, DAMAGES OR OTHER
// LIABILITY, WHETHER IN AN ACTION OF CONTRACT, TORT OR OTHERWISE, ARISING FROM,
// OUT OF OR IN CONNECTION WITH THE SOFTWARE OR THE USE OR OTHER DEALINGS IN
// THE SOFTWARE.
using System;
using System.Collections.Generic;
using Xwt.Backends;
using Xwt.Engine;

namespace Xwt
{
	public static class MessageDialog
	{
		public static WindowFrame RootWindow { get; set; }
		
		#region ShowError
		public static void ShowError (string primaryText)
		{
			ShowError (RootWindow, primaryText);
		}
		public static void ShowError (WindowFrame parent, string primaryText)
		{
			ShowError (parent, primaryText, null);
		}
		public static void ShowError (string primaryText, string secondaryText)
		{
			ShowError (RootWindow, primaryText, secondaryText);
		}
		public static void ShowError (WindowFrame parent, string primaryText, string secondaryText)
		{
			GenericAlert (parent, StockIcons.Error, primaryText, secondaryText, Command.Ok);
		}
		#endregion
		
		#region ShowWarning
		public static void ShowWarning (string primaryText)
		{
			ShowWarning (RootWindow, primaryText);
		}
		public static void ShowWarning (WindowFrame parent, string primaryText)
		{
			ShowWarning (parent, primaryText, null);
		}
		public static void ShowWarning (string primaryText, string secondaryText)
		{
			ShowWarning (RootWindow, primaryText, secondaryText);
		}
		public static void ShowWarning (WindowFrame parent, string primaryText, string secondaryText)
		{
			GenericAlert (parent, StockIcons.Warning, primaryText, secondaryText, Command.Ok);
		}
		#endregion
		
		
		#region ShowMessage
		public static void ShowMessage (string primaryText)
		{
			ShowMessage (RootWindow, primaryText);
		}
		public static void ShowMessage (WindowFrame parent, string primaryText)
		{
			ShowMessage (parent, primaryText, null);
		}
		public static void ShowMessage (string primaryText, string secondaryText)
		{
			ShowMessage (RootWindow, primaryText, secondaryText);
		}
		public static void ShowMessage (WindowFrame parent, string primaryText, string secondaryText)
		{
			GenericAlert (parent, StockIcons.Information, primaryText, secondaryText, Command.Ok);
		}
		#endregion
		
		#region Confirm
		public static bool Confirm (string primaryText, Command button)
		{
			return Confirm (primaryText, null, button);
		}
		
		public static bool Confirm (string primaryText, string secondaryText, Command button)
		{
			return GenericAlert (RootWindow, StockIcons.Question, primaryText, secondaryText, Command.Cancel, button) == button;
		}
		public static bool Confirm (string primaryText, Command button, bool confirmIsDefault)
		{
			return Confirm (primaryText, null, button, confirmIsDefault);
		}
		
		public static bool Confirm (string primaryText, string secondaryText, Command button, bool confirmIsDefault)
		{
			return GenericAlert (RootWindow, StockIcons.Question, primaryText, secondaryText, confirmIsDefault ? 0 : 1, Command.Cancel, button) == button;
		}
		
		public static bool Confirm (ConfirmationMessage message)
		{
			return GenericAlert (RootWindow, message) == message.ConfirmButton;
		}
		#endregion
		
		#region AskQuestion
		public static Command AskQuestion (string primaryText, params Command[] buttons)
		{
			return AskQuestion (primaryText, null, buttons);
		}
		
		public static Command AskQuestion (string primaryText, string secondaryText, params Command[] buttons)
		{
			return GenericAlert (RootWindow, StockIcons.Question, primaryText, secondaryText, buttons);
		}
		public static Command AskQuestion (string primaryText, int defaultButton, params Command[] buttons)
		{
			return AskQuestion (primaryText, null, defaultButton, buttons);
		}
		
		public static Command AskQuestion (string primaryText, string secondaryText, int defaultButton, params Command[] buttons)
		{
			return GenericAlert (RootWindow, StockIcons.Question, primaryText, secondaryText, defaultButton, buttons);
		}
		
		public static Command AskQuestion (QuestionMessage message)
		{
			return GenericAlert (RootWindow, message);
		}
		#endregion
		
		static Command GenericAlert (WindowFrame parent, string icon, string primaryText, string secondaryText, params Command[] buttons)
		{
			return GenericAlert (parent, icon, primaryText, secondaryText, buttons.Length - 1, buttons);
		}
		
		static Command GenericAlert (WindowFrame parent, string icon, string primaryText, string secondaryText, int defaultButton, params Command[] buttons)
		{
			GenericMessage message = new GenericMessage () {
				Icon = icon,
				Text = primaryText,
				SecondaryText = secondaryText,
				DefaultButton = defaultButton
			};
			foreach (Command but in buttons)
				message.Buttons.Add (but);
			
			return GenericAlert (parent, message);
		}
		
		static Command GenericAlert (WindowFrame parent, MessageDescription message)
		{
			if (message.ApplyToAllButton != null)
				return message.ApplyToAllButton;
<<<<<<< HEAD

			IAlertDialogBackend backend = ToolkitEngine.CurrentEngine.Backend.CreateBackend<IAlertDialogBackend> (typeof(IAlertDialogBackend));
=======
			
			IAlertDialogBackend backend = WidgetRegistry.CreateBackend<IAlertDialogBackend> (typeof(IAlertDialogBackend));
>>>>>>> 1798941f
			
			using (backend) {
				var res = backend.Run (parent ?? RootWindow, message);
				
				if (backend.ApplyToAll)
					message.ApplyToAllButton = res;
				
				return res;
			}
		}
	}
	
	public class MessageDescription
	{
		internal MessageDescription ()
		{
			DefaultButton = -1;
			Buttons = new List<Command> ();
			Options = new List<AlertOption> ();
		}
		
		public IList<Command> Buttons { get; private set; }
		public IList<AlertOption> Options { get; private set; }
		
		internal Command ApplyToAllButton { get; set; }
		
		public string Icon { get; set; }
		
		public string Text { get; set; }
		public string SecondaryText { get; set; }
		public bool AllowApplyToAll { get; set; }
		public int DefaultButton { get; set; }
		
		public void AddOption (string id, string text, bool setByDefault)
		{
			Options.Add (new AlertOption (id, text) { Value = setByDefault });
		}
		
		public bool GetOptionValue (string id)
		{
			foreach (var op in Options)
				if (op.Id == id)
					return op.Value;
			throw new ArgumentException ("Invalid option id");
		}
		
		public void SetOptionValue (string id, bool value)
		{
			foreach (var op in Options) {
				if (op.Id == id) {
					op.Value = value;
					return;
				}
			}
			throw new ArgumentException ("Invalid option id");
		}
	}
	
	public class AlertOption
	{
		internal AlertOption (string id, string text)
		{
			this.Id = id;
			this.Text = text;
		}

		public string Id { get; private set; }
		public string Text { get; private set; }
		public bool Value { get; set; }
	}
	
	public sealed class GenericMessage: MessageDescription
	{
		public GenericMessage ()
		{
		}
		
		public GenericMessage (string text)
		{
			Text = text;
		}
		
		public GenericMessage (string text, string secondaryText): this (text)
		{
			SecondaryText = secondaryText;
		}
		
		public new IList<Command> Buttons {
			get { return base.Buttons; }
		}
	}
	
	
	public sealed class QuestionMessage: MessageDescription
	{
		public QuestionMessage ()
		{
			Icon = StockIcons.Question;
		}
		
		public QuestionMessage (string text): this ()
		{
			Text = text;
		}
		
		public QuestionMessage (string text, string secondaryText): this (text)
		{
			SecondaryText = secondaryText;
		}
		
		public new IList<Command> Buttons {
			get { return base.Buttons; }
		}
	}
	
	public sealed class ConfirmationMessage: MessageDescription
	{
		Command confirmButton;
		
		public ConfirmationMessage ()
		{
			Icon = StockIcons.Question;
			Buttons.Add (Command.Cancel);
		}
		
		public ConfirmationMessage (Command button): this ()
		{
			ConfirmButton = button;
		}
		
		public ConfirmationMessage (string primaryText, Command button): this (button)
		{
			Text = primaryText;
		}
		
		public ConfirmationMessage (string primaryText, string secondaryText, Command button): this (primaryText, button)
		{
			SecondaryText = secondaryText;
		}
		
		public Command ConfirmButton {
			get { return confirmButton; }
			set {
				if (Buttons.Count == 2)
					Buttons.RemoveAt (1);
				Buttons.Add (value);
				confirmButton = value;
			}
		}
		
		public bool ConfirmIsDefault {
			get {
				return DefaultButton == 1;
			}
			set {
				if (value)
					DefaultButton = 1;
				else
					DefaultButton = 0;
			}
		}
	}
}
<|MERGE_RESOLUTION|>--- conflicted
+++ resolved
@@ -167,14 +167,9 @@
 		{
 			if (message.ApplyToAllButton != null)
 				return message.ApplyToAllButton;
-<<<<<<< HEAD
 
 			IAlertDialogBackend backend = ToolkitEngine.CurrentEngine.Backend.CreateBackend<IAlertDialogBackend> (typeof(IAlertDialogBackend));
-=======
-			
-			IAlertDialogBackend backend = WidgetRegistry.CreateBackend<IAlertDialogBackend> (typeof(IAlertDialogBackend));
->>>>>>> 1798941f
-			
+
 			using (backend) {
 				var res = backend.Run (parent ?? RootWindow, message);
 				

// 
// ComboBox.cs
//  
// Author:
//       Lluis Sanchez <lluis@xamarin.com>
// 
// Copyright (c) 2011 Xamarin Inc
// 
// Permission is hereby granted, free of charge, to any person obtaining a copy
// of this software and associated documentation files (the "Software"), to deal
// in the Software without restriction, including without limitation the rights
// to use, copy, modify, merge, publish, distribute, sublicense, and/or sell
// copies of the Software, and to permit persons to whom the Software is
// furnished to do so, subject to the following conditions:
// 
// The above copyright notice and this permission notice shall be included in
// all copies or substantial portions of the Software.
// 
// THE SOFTWARE IS PROVIDED "AS IS", WITHOUT WARRANTY OF ANY KIND, EXPRESS OR
// IMPLIED, INCLUDING BUT NOT LIMITED TO THE WARRANTIES OF MERCHANTABILITY,
// FITNESS FOR A PARTICULAR PURPOSE AND NONINFRINGEMENT. IN NO EVENT SHALL THE
// AUTHORS OR COPYRIGHT HOLDERS BE LIABLE FOR ANY CLAIM, DAMAGES OR OTHER
// LIABILITY, WHETHER IN AN ACTION OF CONTRACT, TORT OR OTHERWISE, ARISING FROM,
// OUT OF OR IN CONNECTION WITH THE SOFTWARE OR THE USE OR OTHER DEALINGS IN
// THE SOFTWARE.
using System;
using Xwt.Backends;
using Xwt.Engine;

namespace Xwt
{
	public class ComboBox: Widget
	{
		CellViewCollection views;
		IListDataSource source;
		ItemCollection itemCollection;
		
		protected new class WidgetBackendHost: Widget.WidgetBackendHost, IComboBoxEventSink, ICellContainer
		{
			public void NotifyCellChanged ()
			{
				((ComboBox)Parent).OnCellChanged ();
			}
			
			public void OnSelectionChanged ()
			{
				((ComboBox)Parent).OnSelectionChanged (EventArgs.Empty);
			}
			
			public bool RowIsSeparator (int rowIndex)
			{
				return ((ComboBox)Parent).RowIsSeparator (rowIndex);
			}
			
			public override Size GetDefaultNaturalSize ()
			{
				return Xwt.Backends.DefaultNaturalSizes.ComboBox;
			}
		}
		
		IComboBoxBackend Backend {
			get { return (IComboBoxBackend) BackendHost.Backend; }
		}
		
		public ComboBox ()
		{
			views = new CellViewCollection ((ICellContainer)BackendHost);
		}
		
		protected override BackendHost CreateBackendHost ()
		{
			return new WidgetBackendHost ();
		}
		
		public CellViewCollection Views {
			get { return views; }
		}
		
		public ItemCollection Items {
			get {
				if (itemCollection == null) {
					itemCollection = new ItemCollection ();
					ItemsSource = itemCollection.DataSource;
				} else {
					if (ItemsSource != itemCollection.DataSource)
						throw new InvalidOperationException ("The Items collection can't be used when a custom DataSource is set");
				}
				return itemCollection;
			}
		}
		
		public IListDataSource ItemsSource {
			get { return source; }
			set {
				BackendHost.ToolkitEngine.ValidateObject (value);

				if (source != null) {
					source.RowChanged -= HandleModelChanged;
					source.RowDeleted -= HandleModelChanged;
					source.RowInserted -= HandleModelChanged;
					source.RowsReordered -= HandleModelChanged;
				}
				
				source = value;
<<<<<<< HEAD
				Backend.SetSource (source, source is IFrontend ? (IBackend) ToolkitEngine.GetBackend (source) : null);
=======
				Backend.SetSource (source, source is IFrontend ? (IBackend) WidgetRegistry.GetBackend (source) : null);
>>>>>>> 1798941f
				
				if (source != null) {
					source.RowChanged += HandleModelChanged;
					source.RowDeleted += HandleModelChanged;
					source.RowInserted += HandleModelChanged;
					source.RowsReordered += HandleModelChanged;
				}
			}
		}

		void HandleModelChanged (object sender, ListRowEventArgs e)
		{
			OnPreferredSizeChanged ();
		}
		
		public int SelectedIndex {
			get { return Backend.SelectedRow; }
			set { Backend.SelectedRow = value; }
		}
		
		public object SelectedItem {
			get {
				if (Backend.SelectedRow == -1)
					return null;
				return Items [Backend.SelectedRow];
			}
			set {
				SelectedIndex = Items.IndexOf (value);
			}
		}
		
		public string SelectedText {
			get {
				if (Backend.SelectedRow == -1)
					return null;
				return (string)Items.DataSource.GetValue (Backend.SelectedRow, 0);
			}
			set {
				SelectedIndex = Items.IndexOf (value);
			}
		}
		
		public Func<int,bool> RowSeparatorCheck {
			get; set;
		}
		
		void OnCellChanged ()
		{
			Backend.SetViews (views);
		}
		
		EventHandler selectionChanged;
		
		public event EventHandler SelectionChanged {
			add {
				BackendHost.OnBeforeEventAdd (ComboBoxEvent.SelectionChanged, selectionChanged);
				selectionChanged += value;
			}
			remove {
				selectionChanged -= value;
				BackendHost.OnAfterEventRemove (ComboBoxEvent.SelectionChanged, selectionChanged);
			}
		}
		
		protected virtual void OnSelectionChanged (EventArgs args)
		{
			if (selectionChanged != null)
				selectionChanged (this, args);
		}
		
		protected virtual bool RowIsSeparator (int rowIndex)
		{
			if (RowSeparatorCheck != null)
				return RowSeparatorCheck (rowIndex);
			if (itemCollection != null && itemCollection.DataSource == source)
				return Items [rowIndex] is ItemSeparator;
			else
				return false;
		}
	}
}<|MERGE_RESOLUTION|>--- conflicted
+++ resolved
@@ -102,12 +102,8 @@
 				}
 				
 				source = value;
-<<<<<<< HEAD
 				Backend.SetSource (source, source is IFrontend ? (IBackend) ToolkitEngine.GetBackend (source) : null);
-=======
-				Backend.SetSource (source, source is IFrontend ? (IBackend) WidgetRegistry.GetBackend (source) : null);
->>>>>>> 1798941f
-				
+
 				if (source != null) {
 					source.RowChanged += HandleModelChanged;
 					source.RowDeleted += HandleModelChanged;

--- conflicted
+++ resolved
@@ -111,10 +111,6 @@
 				if (dataSource != value) {
 					Backend.SetSource (dataSource, dataSource is IFrontend ? (IBackend)BackendHost.ToolkitEngine.GetSafeBackend (dataSource) : null);
 					dataSource = value;
-<<<<<<< HEAD
-=======
-					Backend.SetSource (dataSource, dataSource is IFrontend ? (IBackend) WidgetRegistry.GetBackend (dataSource) : null);
->>>>>>> 1798941f
 				}
 			}
 		}

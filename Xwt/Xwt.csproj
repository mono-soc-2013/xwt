--- conflicted
+++ resolved
@@ -342,10 +342,8 @@
       <SubType>Component</SubType>
     </Compile>
     <Compile Include="Xwt.Backends\IExpandBackend.cs" />
-<<<<<<< HEAD
     <Compile Include="Xwt.Engine\ToolkitEngine.cs" />
     <Compile Include="Xwt.Backends\ToolkitEngineBackend.cs" />
-=======
     <Compile Include="Xwt\MouseScrolledEventArgs.cs" />
     <Compile Include="Xwt\LinkLabel.cs">
       <SubType>Component</SubType>
@@ -369,7 +367,6 @@
     <Compile Include="Xwt.Backends\IRichTextViewBackend.cs" />
     <Compile Include="Xwt.Formats\TextFormat.cs" />
     <Compile Include="Xwt.Formats\MarkdownTextFormat.cs" />
->>>>>>> 1798941f
   </ItemGroup>
   <Import Project="$(MSBuildBinPath)\Microsoft.CSharp.targets" />
   <ItemGroup />

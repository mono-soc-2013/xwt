--- conflicted
+++ resolved
@@ -42,11 +42,8 @@
 		public abstract void SetFont (object backend, Font font);
 		public abstract void SetTrimming (object backend, TextTrimming textTrimming);
 		public abstract Size GetSize (object backend);
-<<<<<<< HEAD
 		public abstract void SetTextAttributes(object backend, IEnumerable<TextAttribute> textAttributes);
-=======
 		public abstract int GetIndexFromCoordinates (object backend, double x, double y);
 		public abstract Rectangle GetExtendsFromIndex (object backend, int index);
->>>>>>> 027e8e0a
 	}
 }

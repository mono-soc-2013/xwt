// 
// CairoTextLayoutBackend.cs
//  
// Author:
//       Lluis Sanchez <lluis@xamarin.com>
//       Lytico (http://limada.sourceforge.net)
// 
// Copyright (c) 2012 Xamarin Inc
// 
// Permission is hereby granted, free of charge, to any person obtaining a copy
// of this software and associated documentation files (the "Software"), to deal
// in the Software without restriction, including without limitation the rights
// to use, copy, modify, merge, publish, distribute, sublicense, and/or sell
// copies of the Software, and to permit persons to whom the Software is
// furnished to do so, subject to the following conditions:
// 
// The above copyright notice and this permission notice shall be included in
// all copies or substantial portions of the Software.
// 
// THE SOFTWARE IS PROVIDED "AS IS", WITHOUT WARRANTY OF ANY KIND, EXPRESS OR
// IMPLIED, INCLUDING BUT NOT LIMITED TO THE WARRANTIES OF MERCHANTABILITY,
// FITNESS FOR A PARTICULAR PURPOSE AND NONINFRINGEMENT. IN NO EVENT SHALL THE
// AUTHORS OR COPYRIGHT HOLDERS BE LIABLE FOR ANY CLAIM, DAMAGES OR OTHER
// LIABILITY, WHETHER IN AN ACTION OF CONTRACT, TORT OR OTHERWISE, ARISING FROM,
// OUT OF OR IN CONNECTION WITH THE SOFTWARE OR THE USE OR OTHER DEALINGS IN
// THE SOFTWARE.
using System;
using Xwt.Backends;
using Xwt.Drawing;

using System.Collections.Generic;

namespace Xwt.CairoBackend
{
	public class CairoTextLayoutBackendHandler: TextLayoutBackendHandler
	{
		static Cairo.Context SharedContext;
		
		class LayoutBackend
		{
			public CairoContextBackend Context;
			public double Width = -1;
			public double Heigth = -1;
			public string Text;
			public Font Font;
			public TextTrimming TextTrimming;
			public bool Measured;
			public List<int> LineBreaks = new List<int> ();
			public List<double> LineHeights = new List<double> ();
		}
		
		static CairoTextLayoutBackendHandler ()
		{
			Cairo.Surface sf = new Cairo.ImageSurface (Cairo.Format.ARGB32, 1, 1);
			SharedContext = new Cairo.Context (sf);
		}
		
		public CairoTextLayoutBackendHandler ()
		{
		}

		#region ITextLayoutBackendHandler implementation
		public override object Create (Context context)
		{
			CairoContextBackend c = (CairoContextBackend) Toolkit.GetBackend (context);
			LayoutBackend b = new LayoutBackend ();
			b.Context = c;
			return b;
		}

		public override object Create (ICanvasBackend canvas)
		{
			LayoutBackend b = new LayoutBackend ();
			CairoContextBackend ba = new CairoContextBackend ();
			ba.Context = SharedContext;
			b.Context = ba;
			return b;
		}

		public override void SetWidth (object backend, double value)
		{
			LayoutBackend la = (LayoutBackend) backend;
			la.Width = value;
			la.Measured = false;
		}
		
		public override void SetHeight (object backend, double value)
		{
			LayoutBackend la = (LayoutBackend) backend;
			la.Heigth = value;
			la.Measured = false;
		}
		
		public override void SetText (object backend, string text)
		{
			LayoutBackend la = (LayoutBackend) backend;
			la.Text = text;
			la.Measured = false;
		}

		public override void SetFont (object backend, Font font)
		{
			LayoutBackend la = (LayoutBackend) backend;
			la.Measured = false;
			la.Font = font;
		}
		
		public override void SetTrimming (object backend, TextTrimming textTrimming)
		{
			LayoutBackend la = (LayoutBackend) backend;
			la.TextTrimming = textTrimming;
			
		}
		
		public override Size GetSize (object backend)
		{
			return Measure (backend);
		}
		
		static Size Measure (object backend)
		{
			LayoutBackend la = (LayoutBackend) backend;
			var ctx = la.Context.Context;
			var text = la.Text;
			
			if (la.Font != null) {
				ctx.SelectFont (la.Font);
				ctx.SetFontSize (la.Font.Size);
			}
			
			if (la.Width == -1) {
				var te = ctx.TextExtents (text);
				return new Size (te.Width, te.Height);
			}
			
			// Measure word by word
			
			double totalHeight = 0;
			double currentWidth = 0;
			double currentHeight = 0;
			la.LineBreaks.Clear ();
			
			double spaceWidth = ctx.TextExtents (" ").XAdvance;
			double spaceHeight = ctx.FontExtents.Height;
			var spaceExtents = new Cairo.TextExtents () {
				Width = spaceWidth,
				Height = spaceHeight,
				XAdvance = spaceWidth
			};
			
			int pos = 0;
			bool inLineStart = true;
			int prevPos = 0;
			string word = NextWord (text, ref pos);

			for (; word != null; prevPos=pos, word = NextWord (text, ref pos))
			{
				if (word.Length == 1 && word [0] == '\n') {
					if (inLineStart) {
						// Empty line
						currentHeight = spaceHeight;
					}
					totalHeight += currentHeight;
					la.LineBreaks.Add (pos);
					la.LineHeights.Add (currentHeight);
					currentHeight = 0;
					currentWidth = 0;
					inLineStart = true;
					continue;
				}
				
				inLineStart = false;
				bool isSpace = word.Length == 1 && word[0] == ' ';
				
				Cairo.TextExtents te;
				if (isSpace)
					te = spaceExtents;
				else
					te = ctx.TextExtents (word);
				
				if (currentWidth + te.Width > la.Width) {
					la.LineHeights.Add (currentHeight);
					la.LineBreaks.Add (isSpace ? pos : prevPos); // If a space causes a line break, we can ignore that space
					totalHeight += currentHeight;
					currentHeight = te.Height;
					if (isSpace)
						currentWidth = 0;
					else
						currentWidth = te.Width;
				}
				else {
					currentWidth += te.XAdvance;
					if (te.Height > currentHeight)
						currentHeight = te.Height;
				}
			}
			
			la.Measured = true;
			return new Size (la.Width, totalHeight);
		}
		
		static string NextWord (string text, ref int pos)
		{
			if (pos >= text.Length)
				return null;
			
			if (text[pos] == '\n') {
				pos ++;
				return "\n";
			}
			if (char.IsWhiteSpace (text[pos])) {
				pos ++;
				return " ";
			}
			int start = pos;
			while (pos < text.Length && !char.IsWhiteSpace (text[pos]))
				pos++;
			return text.Substring (start, pos - start);
		}
		
		public static void Draw (Cairo.Context ctx, object backend, double x, double y)
		{
			var la = (LayoutBackend) backend;
			
			var text = la.Text;
			
			var h = ctx.FontExtents.Ascent;
			y += h;
			
			ctx.MoveTo (x, y);
			
			if (la.Font != null) {
				ctx.SelectFont (la.Font);
				ctx.SetFontSize (la.Font.Size);
			}
			
			if (la.Width == -1) {
				ctx.ShowText (text);
				return;
			}
			
			if (!la.Measured)
				Measure (backend);
			
			// Render word by word
			
			int lastStart = 0;

			for (int i=0; i < la.LineBreaks.Count; i++) {
				if (la.Heigth != -1 && h > la.Heigth)
					break;

				var n = la.LineBreaks [i];
				string s = text.Substring (lastStart, n - lastStart).TrimEnd('\n','\r');
				ctx.ShowText (s);
				
				var lh = la.LineHeights [i];
				h += lh;
				y += lh;
				
				ctx.MoveTo (x, y);
				lastStart = n;
			}
		}

		public override int GetIndexFromCoordinates (object backend, double x, double y)
		{
			throw new NotImplementedException ();
		}
		
<<<<<<< HEAD
		public override void SetTextAttributes(object backend, IEnumerable<TextAttribute> textAttributes)
=======
		public override Rectangle GetExtendsFromIndex (object backend, int index)
>>>>>>> 027e8e0a
		{
			throw new NotImplementedException ();
		}
		#endregion
	}
}
<|MERGE_RESOLUTION|>--- conflicted
+++ resolved
@@ -268,11 +268,12 @@
 			throw new NotImplementedException ();
 		}
 		
-<<<<<<< HEAD
 		public override void SetTextAttributes(object backend, IEnumerable<TextAttribute> textAttributes)
-=======
+		{
+			throw new NotImplementedException ();
+		}
+
 		public override Rectangle GetExtendsFromIndex (object backend, int index)
->>>>>>> 027e8e0a
 		{
 			throw new NotImplementedException ();
 		}

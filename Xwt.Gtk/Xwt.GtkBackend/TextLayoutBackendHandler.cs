--- conflicted
+++ resolved
@@ -98,7 +98,6 @@
 			tl.GetPixelSize (out w, out h);
 			return new Size ((double)w, (double)h);
 		}
-<<<<<<< HEAD
 		
 		public override void SetTextAttributes(object backend, IEnumerable<TextAttribute> textAttributes)
 		{
@@ -300,7 +299,7 @@
 					return false;
 				});
 			}
-=======
+		}
 
 		public override int GetIndexFromCoordinates (object backend, double x, double y)
 		{
@@ -317,7 +316,6 @@
 			// TODO: UTF-8 coordinate transformation
 			var pos = tl.IndexToPos (index);
 			return new Rectangle (pos.X, pos.Y, pos.Width, pos.Height);
->>>>>>> 027e8e0a
 		}
 	}
 }